# syntax=docker/dockerfile:1
# Initialize device type args
# use build args in the docker build command with --build-arg="BUILDARG=true"
ARG USE_CUDA=false
ARG USE_OLLAMA=false
# Tested with cu117 for CUDA 11 and cu121 for CUDA 12 (default)
ARG USE_CUDA_VER=cu128
# any sentence transformer model; models to use can be found at https://huggingface.co/models?library=sentence-transformers
# Leaderboard: https://huggingface.co/spaces/mteb/leaderboard 
# for better performance and multilangauge support use "intfloat/multilingual-e5-large" (~2.5GB) or "intfloat/multilingual-e5-base" (~1.5GB)
# IMPORTANT: If you change the embedding model (sentence-transformers/all-MiniLM-L6-v2) and vice versa, you aren't able to use RAG Chat with your previous documents loaded in the WebUI! You need to re-embed them.
ARG USE_EMBEDDING_MODEL=sentence-transformers/all-MiniLM-L6-v2
ARG USE_RERANKING_MODEL=""

# Tiktoken encoding name; models to use can be found at https://huggingface.co/models?library=tiktoken
ARG USE_TIKTOKEN_ENCODING_NAME="cl100k_base"

ARG BUILD_HASH=dev-build
# Override at your own risk - non-root configurations are untested
ARG UID=0
ARG GID=0

######## WebUI frontend ########
FROM --platform=$BUILDPLATFORM node:22-alpine3.20 AS build
ARG BUILD_HASH

# local optimization
ENV GENERATE_SOURCEMAP=false
ENV NODE_OPTIONS=--max-old-space-size=4096

WORKDIR /app

# to store git revision in build
RUN apk add --no-cache git

COPY package.json package-lock.json ./
RUN npm ci --force

ENV GENERATE_SOURCEMAP=false

COPY . .
ENV APP_BUILD_HASH=${BUILD_HASH}
ENV NODE_OPTIONS=--max-old-space-size=4096
RUN npm run build

######## WebUI backend ########
FROM python:3.11-slim-bookworm AS base

# Use args
ARG USE_CUDA
ARG USE_OLLAMA
ARG USE_CUDA_VER
ARG USE_EMBEDDING_MODEL
ARG USE_RERANKING_MODEL
ARG UID
ARG GID

## Basis ##
ENV ENV=prod \
    PORT=8080 \
    # pass build args to the build
    USE_OLLAMA_DOCKER=${USE_OLLAMA} \
    USE_CUDA_DOCKER=${USE_CUDA} \
    USE_CUDA_DOCKER_VER=${USE_CUDA_VER} \
    USE_EMBEDDING_MODEL_DOCKER=${USE_EMBEDDING_MODEL} \
    USE_RERANKING_MODEL_DOCKER=${USE_RERANKING_MODEL}

## Basis URL Config ##
ENV OLLAMA_BASE_URL="/ollama" \
    OPENAI_API_BASE_URL=""

## API Key and Security Config ##
ENV OPENAI_API_KEY="" \
    WEBUI_SECRET_KEY="" \
    SCARF_NO_ANALYTICS=true \
    DO_NOT_TRACK=true \
    ANONYMIZED_TELEMETRY=false

#### Other models #########################################################
## whisper TTS model settings ##
ENV WHISPER_MODEL="base" \
    WHISPER_MODEL_DIR="/app/backend/data/cache/whisper/models"

## RAG Embedding model settings ##
ENV RAG_EMBEDDING_MODEL="$USE_EMBEDDING_MODEL_DOCKER" \
    RAG_RERANKING_MODEL="$USE_RERANKING_MODEL_DOCKER" \
    SENTENCE_TRANSFORMERS_HOME="/app/backend/data/cache/embedding/models"

## Tiktoken model settings ##
ENV TIKTOKEN_ENCODING_NAME="cl100k_base" \
    TIKTOKEN_CACHE_DIR="/app/backend/data/cache/tiktoken"

## Hugging Face download cache ##
ENV HF_HOME="/app/backend/data/cache/embedding/models"

## Torch Extensions ##
# ENV TORCH_EXTENSIONS_DIR="/.cache/torch_extensions"

#### Other models ##########################################################

WORKDIR /app/backend

ENV HOME=/root
# Create user and group if not root
RUN if [ $UID -ne 0 ]; then \
    if [ $GID -ne 0 ]; then \
    addgroup --gid $GID app; \
    fi; \
    adduser --uid $UID --gid $GID --home $HOME --disabled-password --no-create-home app; \
    fi

RUN mkdir -p $HOME/.cache/chroma
RUN echo -n 00000000-0000-0000-0000-000000000000 > $HOME/.cache/chroma/telemetry_user_id

# Make sure the user has access to the app and root directory
RUN chown -R $UID:$GID /app $HOME

<<<<<<< HEAD
=======
# Install common system dependencies
RUN apt-get update && \
    apt-get install -y --no-install-recommends \
    git build-essential pandoc gcc netcat-openbsd curl jq \
    python3-dev \
    ffmpeg libsm6 libxext6 \
    && rm -rf /var/lib/apt/lists/*

>>>>>>> 0b5feb51
# install .NET SDK for later usage
RUN apt-get update && apt-get install -y --no-install-recommends curl && \
    mkdir -p /app/.dotnet && curl -fsSL https://dot.net/v1/dotnet-install.sh -o dotnet-install.sh && \
    bash dotnet-install.sh --version 8.0.404 --install-dir /app/.dotnet && \
    chown -R $UID:$GID /app/.dotnet && \
    apt-get remove -y curl && apt-get autoremove -y && \
    rm -rf /var/lib/apt/lists/*;

# Add .NET to PATH for all users
ENV PATH="/app/.dotnet:${PATH}"

RUN if [ "$USE_OLLAMA" = "true" ]; then \
    apt-get update && \
    # Install pandoc and netcat
    apt-get install -y --no-install-recommends git build-essential pandoc netcat-openbsd curl && \
    apt-get install -y --no-install-recommends gcc python3-dev && \
    # for RAG OCR
    apt-get install -y --no-install-recommends ffmpeg libsm6 libxext6 && \
    # install helper tools
    apt-get install -y --no-install-recommends curl jq && \
    # install ollama
    curl -fsSL https://ollama.com/install.sh | sh && \
    # cleanup
    rm -rf /var/lib/apt/lists/*; \
    else \
    apt-get update && \
    # Install pandoc, netcat and gcc
    apt-get install -y --no-install-recommends git build-essential pandoc gcc netcat-openbsd curl jq && \
    apt-get install -y --no-install-recommends gcc python3-dev && \
    # for RAG OCR
    apt-get install -y --no-install-recommends ffmpeg libsm6 libxext6 && \
    # cleanup
    rm -rf /var/lib/apt/lists/*; \
    fi

# install python dependencies
COPY --chown=$UID:$GID ./backend/requirements.txt ./requirements.txt

RUN pip3 install --no-cache-dir uv && \
    if [ "$USE_CUDA" = "true" ]; then \
    # If you use CUDA the whisper and embedding model will be downloaded on first use
    pip3 install torch torchvision torchaudio --index-url https://download.pytorch.org/whl/$USE_CUDA_DOCKER_VER --no-cache-dir && \
    uv pip install --system -r requirements.txt --no-cache-dir && \
    python -c "import os; from sentence_transformers import SentenceTransformer; SentenceTransformer(os.environ['RAG_EMBEDDING_MODEL'], device='cpu')" && \
    python -c "import os; from faster_whisper import WhisperModel; WhisperModel(os.environ['WHISPER_MODEL'], device='cpu', compute_type='int8', download_root=os.environ['WHISPER_MODEL_DIR'])"; \
    python -c "import os; import tiktoken; tiktoken.get_encoding(os.environ['TIKTOKEN_ENCODING_NAME'])"; \
    else \
    pip3 install torch torchvision torchaudio --index-url https://download.pytorch.org/whl/cpu --no-cache-dir && \
    uv pip install --system -r requirements.txt --no-cache-dir && \
    python -c "import os; from sentence_transformers import SentenceTransformer; SentenceTransformer(os.environ['RAG_EMBEDDING_MODEL'], device='cpu')" && \
    python -c "import os; from faster_whisper import WhisperModel; WhisperModel(os.environ['WHISPER_MODEL'], device='cpu', compute_type='int8', download_root=os.environ['WHISPER_MODEL_DIR'])"; \
    python -c "import os; import tiktoken; tiktoken.get_encoding(os.environ['TIKTOKEN_ENCODING_NAME'])"; \
    fi; \
    chown -R $UID:$GID /app/backend/data/

# Install Ollama if requested
RUN if [ "$USE_OLLAMA" = "true" ]; then \
    date +%s > /tmp/ollama_build_hash && \
    echo "Cache broken at timestamp: `cat /tmp/ollama_build_hash`" && \
    curl -fsSL https://ollama.com/install.sh | sh && \
    rm -rf /var/lib/apt/lists/*; \
    fi

# copy embedding weight from build
# RUN mkdir -p /root/.cache/chroma/onnx_models/all-MiniLM-L6-v2
# COPY --from=build /app/onnx /root/.cache/chroma/onnx_models/all-MiniLM-L6-v2/onnx

# copy built frontend files
COPY --chown=$UID:$GID --from=build /app/build /app/build
COPY --chown=$UID:$GID --from=build /app/CHANGELOG.md /app/CHANGELOG.md
COPY --chown=$UID:$GID --from=build /app/package.json /app/package.json

# copy backend files
COPY --chown=$UID:$GID ./backend .

EXPOSE 8080

HEALTHCHECK CMD curl --silent --fail http://localhost:${PORT:-8080}/health | jq -ne 'input.status == true' || exit 1

# Minimal, atomic permission hardening for OpenShift (arbitrary UID):
# - Group 0 owns /app and /root
# - Directories are group-writable and have SGID so new files inherit GID 0
RUN set -eux; \
    chgrp -R 0 /app /root || true; \
    chmod -R g+rwX /app /root || true; \
    find /app -type d -exec chmod g+s {} + || true; \
    find /root -type d -exec chmod g+s {} + || true

USER $UID:$GID

ARG BUILD_HASH
ENV WEBUI_BUILD_VERSION=${BUILD_HASH}
ENV DOCKER=true

CMD [ "bash", "start.sh"]<|MERGE_RESOLUTION|>--- conflicted
+++ resolved
@@ -115,8 +115,6 @@
 # Make sure the user has access to the app and root directory
 RUN chown -R $UID:$GID /app $HOME
 
-<<<<<<< HEAD
-=======
 # Install common system dependencies
 RUN apt-get update && \
     apt-get install -y --no-install-recommends \
@@ -125,7 +123,6 @@
     ffmpeg libsm6 libxext6 \
     && rm -rf /var/lib/apt/lists/*
 
->>>>>>> 0b5feb51
 # install .NET SDK for later usage
 RUN apt-get update && apt-get install -y --no-install-recommends curl && \
     mkdir -p /app/.dotnet && curl -fsSL https://dot.net/v1/dotnet-install.sh -o dotnet-install.sh && \
