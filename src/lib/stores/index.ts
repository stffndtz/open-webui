import { APP_NAME } from '$lib/constants';
import { type Writable, writable } from 'svelte/store';
import type { GlobalModelConfig, ModelConfig } from '$lib/apis';
import type { Banner } from '$lib/types';

// Backend
export const WEBUI_NAME = writable(APP_NAME);
export const config: Writable<Config | undefined> = writable(undefined);
export const user: Writable<SessionUser | undefined> = writable(undefined);

// Frontend
export const MODEL_DOWNLOAD_POOL = writable({});

export const mobile = writable(false);

export const theme = writable('system');
export const chatId = writable('');

export const chats = writable([]);
export const tags = writable([]);
export const models: Writable<Model[]> = writable([]);

export const modelfiles = writable([]);
export const prompts: Writable<Prompt[]> = writable([]);
export const documents = writable([
	{
		collection_name: 'collection_name',
		filename: 'filename',
		name: 'name',
		title: 'title'
	},
	{
		collection_name: 'collection_name1',
		filename: 'filename1',
		name: 'name1',
		title: 'title1'
	}
]);

export const banners: Writable<Banner[]> = writable([]);

export const settings: Writable<Settings> = writable({});

export const showSidebar = writable(false);
export const showSettings = writable(false);
export const showArchivedChats = writable(false);
export const showChangelog = writable(false);

export type Model = OpenAIModel | OllamaModel;

type BaseModel = {
	id: string;
	name: string;
	info?: ModelConfig;
};

export interface OpenAIModel extends BaseModel {
	external: boolean;
	source?: string;
}

export interface OllamaModel extends BaseModel {
	details: OllamaModelDetails;
	size: number;
	description: string;
	model: string;
	modified_at: string;
	digest: string;
}

type OllamaModelDetails = {
	parent_model: string;
	format: string;
	family: string;
	families: string[] | null;
	parameter_size: string;
	quantization_level: string;
};

type Settings = {
	models?: string[];
	conversationMode?: boolean;
	speechAutoSend?: boolean;
	responseAutoPlayback?: boolean;
	audio?: AudioSettings;
	showUsername?: boolean;
	saveChatHistory?: boolean;
	notificationEnabled?: boolean;
	title?: TitleSettings;
	splitLargeDeltas?: boolean;
	chatDirection: 'LTR' | 'RTL';

	system?: string;
	requestFormat?: string;
	keepAlive?: string;
	seed?: number;
	temperature?: string;
	repeat_penalty?: string;
	top_k?: string;
	top_p?: string;
	num_ctx?: string;
	options?: ModelOptions;
};

type ModelOptions = {
	stop?: boolean;
};

type AudioSettings = {
	STTEngine?: string;
	TTSEngine?: string;
	speaker?: string;
	model?: string;
};

type TitleSettings = {
	auto?: boolean;
	model?: string;
	modelExternal?: string;
	prompt?: string;
};

type Prompt = {
	command: string;
	user_id: string;
	title: string;
	content: string;
	timestamp: number;
};

type Config = {
<<<<<<< HEAD
	status?: boolean;
	name?: string;
	version?: string;
	default_locale?: string;
	images?: boolean;
	default_models?: string[];
	default_prompt_suggestions?: PromptSuggestion[];
	auth_trusted_header?: boolean;
	auth: boolean;
	oauth: {
		providers: {
			[key: string]: string;
		};
=======
	status: boolean;
	name: string;
	version: string;
	default_locale: string;
	default_models: string[];
	default_prompt_suggestions: PromptSuggestion[];
	features: {
		auth: boolean;
		enable_signup: boolean;
		auth_trusted_header: boolean;
		enable_image_generation: boolean;
		enable_admin_export: boolean;
		enable_community_sharing: boolean;
>>>>>>> b6b71c08
	};
};

type PromptSuggestion = {
	content: string;
	title: [string, string];
};

type SessionUser = {
	id: string;
	email: string;
	name: string;
	role: string;
	profile_image_url: string;
};<|MERGE_RESOLUTION|>--- conflicted
+++ resolved
@@ -129,21 +129,6 @@
 };
 
 type Config = {
-<<<<<<< HEAD
-	status?: boolean;
-	name?: string;
-	version?: string;
-	default_locale?: string;
-	images?: boolean;
-	default_models?: string[];
-	default_prompt_suggestions?: PromptSuggestion[];
-	auth_trusted_header?: boolean;
-	auth: boolean;
-	oauth: {
-		providers: {
-			[key: string]: string;
-		};
-=======
 	status: boolean;
 	name: string;
 	version: string;
@@ -157,7 +142,11 @@
 		enable_image_generation: boolean;
 		enable_admin_export: boolean;
 		enable_community_sharing: boolean;
->>>>>>> b6b71c08
+	};
+	oauth: {
+		providers: {
+			[key: string]: string;
+		};
 	};
 };
 
