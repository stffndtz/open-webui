{
	"'s', 'm', 'h', 'd', 'w' or '-1' for no expiration.": "'s', 'm', 'h', 'd', 'w' ou '-1' para não expirar.",
	"(Beta)": "(Beta)",
	"(e.g. `sh webui.sh --api`)": "(por exemplo, `sh webui.sh --api`)",
	"(latest)": "(mais recente)",
	"{{modelName}} is thinking...": "{{modelName}} está pensando...",
	"{{user}}'s Chats": "",
	"{{webUIName}} Backend Required": "{{webUIName}} Backend Necessário",
	"A selected model does not support image input": "",
	"a user": "um usuário",
	"About": "Sobre",
	"Account": "Conta",
	"Accurate information": "",
	"Add": "",
	"Add a model": "Adicionar um modelo",
	"Add a model tag name": "Adicionar um nome de tag de modelo",
	"Add a short description about what this modelfile does": "Adicione uma breve descrição sobre o que este arquivo de modelo faz",
	"Add a short title for this prompt": "Adicione um título curto para este prompt",
	"Add a tag": "Adicionar uma tag",
	"Add custom prompt": "Adicionar prompt personalizado",
	"Add Docs": "Adicionar Documentos",
	"Add Files": "Adicionar Arquivos",
	"Add Memory": "",
	"Add message": "Adicionar mensagem",
	"Add Model": "",
	"Add Tags": "adicionar tags",
	"Add User": "",
	"Adjusting these settings will apply changes universally to all users.": "Ajustar essas configurações aplicará alterações universalmente a todos os usuários.",
	"admin": "administrador",
	"Admin Panel": "Painel do Administrador",
	"Admin Settings": "Configurações do Administrador",
	"Advanced Parameters": "Parâmetros Avançados",
	"all": "todos",
	"All Documents": "",
	"All selected models do not support image input, removed images": "",
	"All Users": "Todos os Usuários",
	"Allow": "Permitir",
	"Allow Chat Deletion": "Permitir Exclusão de Bate-papo",
	"alphanumeric characters and hyphens": "caracteres alfanuméricos e hífens",
	"Already have an account?": "Já tem uma conta?",
	"an assistant": "um assistente",
	"and": "e",
	"and create a new shared link.": "",
	"API Base URL": "URL Base da API",
	"API Key": "Chave da API",
	"API Key created.": "",
	"API keys": "",
	"API RPM": "API RPM",
	"April": "",
	"Archive": "",
	"Archived Chats": "Bate-papos arquivados",
	"are allowed - Activate this command by typing": "são permitidos - Ative este comando digitando",
	"Are you sure?": "Tem certeza?",
	"Attach file": "Anexar arquivo",
	"Attention to detail": "",
	"Audio": "Áudio",
	"August": "",
	"Auto-playback response": "Reprodução automática da resposta",
	"Auto-send input after 3 sec.": "Enviar entrada automaticamente após 3 segundos.",
	"AUTOMATIC1111 Base URL": "URL Base do AUTOMATIC1111",
	"AUTOMATIC1111 Base URL is required.": "A URL Base do AUTOMATIC1111 é obrigatória.",
	"available!": "disponível!",
	"Back": "Voltar",
	"Bad Response": "",
	"before": "",
	"Being lazy": "",
	"Builder Mode": "Modo de Construtor",
	"Bypass SSL verification for Websites": "",
	"Cancel": "Cancelar",
	"Categories": "Categorias",
	"Change Password": "Alterar Senha",
	"Chat": "Bate-papo",
	"Chat Bubble UI": "",
	"Chat direction": "",
	"Chat History": "Histórico de Bate-papo",
	"Chat History is off for this browser.": "O histórico de bate-papo está desativado para este navegador.",
	"Chats": "Bate-papos",
	"Check Again": "Verifique novamente",
	"Check for updates": "Verificar atualizações",
	"Checking for updates...": "Verificando atualizações...",
	"Choose a model before saving...": "Escolha um modelo antes de salvar...",
	"Chunk Overlap": "Sobreposição de Fragmento",
	"Chunk Params": "Parâmetros de Fragmento",
	"Chunk Size": "Tamanho do Fragmento",
	"Citation": "Citação",
	"Click here for help.": "Clique aqui para obter ajuda.",
	"Click here to": "",
	"Click here to check other modelfiles.": "Clique aqui para verificar outros arquivos de modelo.",
	"Click here to select": "Clique aqui para selecionar",
	"Click here to select a csv file.": "",
	"Click here to select documents.": "Clique aqui para selecionar documentos.",
	"click here.": "clique aqui.",
	"Click on the user role button to change a user's role.": "Clique no botão de função do usuário para alterar a função de um usuário.",
	"Close": "Fechar",
	"Collection": "Coleção",
	"ComfyUI": "",
	"ComfyUI Base URL": "",
	"ComfyUI Base URL is required.": "",
	"Command": "Comando",
	"Confirm Password": "Confirmar Senha",
	"Connections": "Conexões",
	"Content": "Conteúdo",
	"Context Length": "Comprimento do Contexto",
	"Continue Response": "",
	"Conversation Mode": "Modo de Conversa",
	"Copied shared chat URL to clipboard!": "",
	"Copy": "",
	"Copy last code block": "Copiar último bloco de código",
	"Copy last response": "Copiar última resposta",
	"Copy Link": "",
	"Copying to clipboard was successful!": "Cópia para a área de transferência bem-sucedida!",
	"Create a concise, 3-5 word phrase as a header for the following query, strictly adhering to the 3-5 word limit and avoiding the use of the word 'title':": "Crie uma frase concisa de 3 a 5 palavras como cabeçalho para a seguinte consulta, aderindo estritamente ao limite de 3 a 5 palavras e evitando o uso da palavra 'título':",
	"Create a modelfile": "Criar um arquivo de modelo",
	"Create Account": "Criar Conta",
	"Create new key": "",
	"Create new secret key": "",
	"Created at": "Criado em",
	"Created At": "",
	"Current Model": "Modelo Atual",
	"Current Models": "",
	"Current Password": "Senha Atual",
	"Custom": "Personalizado",
	"Customize Ollama models for a specific purpose": "Personalize os modelos Ollama para um propósito específico",
	"Dark": "Escuro",
	"Dashboard": "",
	"Database": "Banco de dados",
	"December": "",
	"Default": "Padrão",
	"Default (Automatic1111)": "Padrão (Automatic1111)",
	"Default (SentenceTransformers)": "",
	"Default (Web API)": "Padrão (API Web)",
	"Default model updated": "Modelo padrão atualizado",
	"Default Prompt Suggestions": "Sugestões de Prompt Padrão",
	"Default User Role": "Função de Usuário Padrão",
	"delete": "excluir",
	"Delete": "",
	"Delete a model": "Excluir um modelo",
	"Delete chat": "Excluir bate-papo",
	"Delete Chat": "",
	"Delete Chats": "Excluir Bate-papos",
	"delete this link": "",
	"Delete User": "",
	"Deleted {{deleteModelTag}}": "{{deleteModelTag}} excluído",
	"Deleted {{tagName}}": "",
	"Description": "Descrição",
	"Didn't fully follow instructions": "",
	"Disabled": "Desativado",
	"Discover a modelfile": "Descobrir um arquivo de modelo",
	"Discover a prompt": "Descobrir um prompt",
	"Discover, download, and explore custom prompts": "Descubra, baixe e explore prompts personalizados",
	"Discover, download, and explore model presets": "Descubra, baixe e explore predefinições de modelo",
	"Display the username instead of You in the Chat": "Exibir o nome de usuário em vez de Você no Bate-papo",
	"Document": "Documento",
	"Document Settings": "Configurações de Documento",
	"Documents": "Documentos",
	"does not make any external connections, and your data stays securely on your locally hosted server.": "não faz conexões externas e seus dados permanecem seguros em seu servidor hospedado localmente.",
	"Don't Allow": "Não Permitir",
	"Don't have an account?": "Não tem uma conta?",
	"Don't like the style": "",
	"Download": "",
	"Download canceled": "",
	"Download Database": "Baixar Banco de Dados",
	"Drop any files here to add to the conversation": "Solte os arquivos aqui para adicionar à conversa",
	"e.g. '30s','10m'. Valid time units are 's', 'm', 'h'.": "por exemplo, '30s', '10m'. Unidades de tempo válidas são 's', 'm', 'h'.",
	"Edit": "",
	"Edit Doc": "Editar Documento",
	"Edit User": "Editar Usuário",
	"Email": "E-mail",
	"Embedding Model": "",
	"Embedding Model Engine": "",
	"Embedding model set to \"{{embedding_model}}\"": "",
	"Enable Chat History": "Ativar Histórico de Bate-papo",
	"Enable New Sign Ups": "Ativar Novas Inscrições",
	"Enabled": "Ativado",
	"Ensure your CSV file includes 4 columns in this order: Name, Email, Password, Role.": "",
	"Enter {{role}} message here": "Digite a mensagem de {{role}} aqui",
	"Enter a detail about yourself for your LLMs to recall": "",
	"Enter Chunk Overlap": "Digite a Sobreposição de Fragmento",
	"Enter Chunk Size": "Digite o Tamanho do Fragmento",
	"Enter Image Size (e.g. 512x512)": "Digite o Tamanho da Imagem (por exemplo, 512x512)",
	"Enter language codes": "",
	"Enter LiteLLM API Base URL (litellm_params.api_base)": "Digite a URL Base da API LiteLLM (litellm_params.api_base)",
	"Enter LiteLLM API Key (litellm_params.api_key)": "Digite a Chave da API LiteLLM (litellm_params.api_key)",
	"Enter LiteLLM API RPM (litellm_params.rpm)": "Digite o RPM da API LiteLLM (litellm_params.rpm)",
	"Enter LiteLLM Model (litellm_params.model)": "Digite o Modelo LiteLLM (litellm_params.model)",
	"Enter Max Tokens (litellm_params.max_tokens)": "Digite o Máximo de Tokens (litellm_params.max_tokens)",
	"Enter Model Display Name": "",
	"Enter model tag (e.g. {{modelTag}})": "Digite a tag do modelo (por exemplo, {{modelTag}})",
	"Enter Number of Steps (e.g. 50)": "Digite o Número de Etapas (por exemplo, 50)",
	"Enter Score": "",
	"Enter stop sequence": "Digite a sequência de parada",
	"Enter Top K": "Digite o Top K",
	"Enter URL (e.g. http://127.0.0.1:7860/)": "Digite a URL (por exemplo, http://127.0.0.1:7860/)",
	"Enter URL (e.g. http://localhost:11434)": "",
	"Enter Your Email": "Digite seu E-mail",
	"Enter Your Full Name": "Digite seu Nome Completo",
	"Enter Your Password": "Digite sua Senha",
	"Enter Your Role": "",
	"Experimental": "Experimental",
	"Export All Chats (All Users)": "Exportar Todos os Bate-papos (Todos os Usuários)",
	"Export Chats": "Exportar Bate-papos",
	"Export Documents Mapping": "Exportar Mapeamento de Documentos",
	"Export Modelfiles": "Exportar Arquivos de Modelo",
	"Export Prompts": "Exportar Prompts",
	"Failed to create API Key.": "",
	"Failed to read clipboard contents": "Falha ao ler o conteúdo da área de transferência",
	"February": "",
	"Feel free to add specific details": "",
	"File Mode": "Modo de Arquivo",
	"File not found.": "Arquivo não encontrado.",
	"Fingerprint spoofing detected: Unable to use initials as avatar. Defaulting to default profile image.": "",
	"Fluidly stream large external response chunks": "Transmita com fluidez grandes blocos de resposta externa",
	"Focus chat input": "Focar entrada de bate-papo",
	"Followed instructions perfectly": "",
	"Format your variables using square brackets like this:": "Formate suas variáveis usando colchetes como este:",
	"From (Base Model)": "De (Modelo Base)",
	"Full Screen Mode": "Modo de Tela Cheia",
	"General": "Geral",
	"General Settings": "Configurações Gerais",
	"Generation Info": "",
	"Good Response": "",
	"h:mm a": "",
	"has no conversations.": "",
	"Hello, {{name}}": "Olá, {{name}}",
	"Help": "",
	"Hide": "Ocultar",
	"Hide Additional Params": "Ocultar Parâmetros Adicionais",
	"How can I help you today?": "Como posso ajudá-lo hoje?",
	"Hybrid Search": "",
	"Image Generation (Experimental)": "Geração de Imagens (Experimental)",
	"Image Generation Engine": "Mecanismo de Geração de Imagens",
	"Image Settings": "Configurações de Imagem",
	"Images": "Imagens",
	"Import Chats": "Importar Bate-papos",
	"Import Documents Mapping": "Importar Mapeamento de Documentos",
	"Import Modelfiles": "Importar Arquivos de Modelo",
	"Import Prompts": "Importar Prompts",
	"Include `--api` flag when running stable-diffusion-webui": "Inclua a flag `--api` ao executar stable-diffusion-webui",
	"Input commands": "Comandos de entrada",
	"Interface": "Interface",
	"Invalid Tag": "",
	"Is Model Vision Capable": "",
	"January": "",
	"join our Discord for help.": "junte-se ao nosso Discord para obter ajuda.",
	"JSON": "JSON",
	"July": "",
	"June": "",
	"JWT Expiration": "Expiração JWT",
	"JWT Token": "Token JWT",
	"Keep Alive": "Manter Vivo",
	"Keyboard shortcuts": "Atalhos de teclado",
	"Language": "Idioma",
	"Last Active": "",
	"Light": "Claro",
	"Listening...": "Ouvindo...",
	"LLMs can make mistakes. Verify important information.": "LLMs podem cometer erros. Verifique informações importantes.",
	"LTR": "",
	"Made by OpenWebUI Community": "Feito pela Comunidade OpenWebUI",
	"Make sure to enclose them with": "Certifique-se de colocá-los entre",
	"Manage LiteLLM Models": "Gerenciar Modelos LiteLLM",
	"Manage Model Information": "",
	"Manage Models": "Gerenciar Modelos",
	"Manage Ollama Models": "Gerenciar Modelos Ollama",
	"March": "",
	"Max Tokens": "Máximo de Tokens",
	"Maximum of 3 models can be downloaded simultaneously. Please try again later.": "Máximo de 3 modelos podem ser baixados simultaneamente. Tente novamente mais tarde.",
	"May": "",
	"Memories accessible by LLMs will be shown here.": "",
	"Memory": "",
	"Messages you send after creating your link won't be shared. Users with the URL will be able to view the shared chat.": "",
	"Minimum Score": "",
	"Mirostat": "Mirostat",
	"Mirostat Eta": "Mirostat Eta",
	"Mirostat Tau": "Mirostat Tau",
	"MMMM DD, YYYY": "DD/MM/YYYY",
	"MMMM DD, YYYY HH:mm": "",
	"Model '{{modelName}}' has been successfully downloaded.": "O modelo '{{modelName}}' foi baixado com sucesso.",
	"Model '{{modelTag}}' is already in queue for downloading.": "O modelo '{{modelTag}}' já está na fila para download.",
	"Model {{modelId}} not found": "Modelo {{modelId}} não encontrado",
	"Model {{modelName}} already exists.": "O modelo {{modelName}} já existe.",
	"Model {{modelName}} is not vision capable": "",
	"Model Description": "",
	"Model Display Name": "",
	"Model filesystem path detected. Model shortname is required for update, cannot continue.": "",
	"Model info for {{modelName}} added successfully": "",
	"Model info for {{modelName}} deleted successfully": "",
	"Model Name": "Nome do Modelo",
	"Model not selected": "Modelo não selecionado",
	"Model Tag Name": "Nome da Tag do Modelo",
	"Model Whitelisting": "Lista de Permissões de Modelo",
	"Model(s) Whitelisted": "Modelo(s) na Lista de Permissões",
	"Modelfile": "Arquivo de Modelo",
	"Modelfile Advanced Settings": "Configurações Avançadas do Arquivo de Modelo",
	"Modelfile Content": "Conteúdo do Arquivo de Modelo",
	"Modelfiles": "Arquivos de Modelo",
	"Models": "Modelos",
	"More": "",
	"Name": "Nome",
	"Name Tag": "Nome da Tag",
	"Name your modelfile": "Nomeie seu arquivo de modelo",
	"New Chat": "Novo Bate-papo",
	"New Password": "Nova Senha",
	"No": "",
	"No results found": "",
	"No source available": "Nenhuma fonte disponível",
	"Not factually correct": "",
	"Not sure what to add?": "Não tem certeza do que adicionar?",
	"Not sure what to write? Switch to": "Não tem certeza do que escrever? Mude para",
	"Note: If you set a minimum score, the search will only return documents with a score greater than or equal to the minimum score.": "",
	"Notifications": "Notificações da Área de Trabalho",
	"November": "",
	"October": "",
	"Off": "Desligado",
	"Okay, Let's Go!": "Ok, Vamos Lá!",
	"OLED Dark": "",
	"Ollama": "",
	"Ollama Base URL": "URL Base do Ollama",
	"Ollama Version": "Versão do Ollama",
	"On": "Ligado",
	"Only": "Somente",
	"Only alphanumeric characters and hyphens are allowed in the command string.": "Somente caracteres alfanuméricos e hífens são permitidos na string de comando.",
	"Oops! Hold tight! Your files are still in the processing oven. We're cooking them up to perfection. Please be patient and we'll let you know once they're ready.": "Opa! Aguente firme! Seus arquivos ainda estão no forno de processamento. Estamos cozinhando-os com perfeição. Por favor, seja paciente e avisaremos quando estiverem prontos.",
	"Oops! Looks like the URL is invalid. Please double-check and try again.": "Opa! Parece que a URL é inválida. Verifique novamente e tente outra vez.",
	"Oops! You're using an unsupported method (frontend only). Please serve the WebUI from the backend.": "Opa! Você está usando um método não suportado (somente frontend). Por favor, sirva o WebUI a partir do backend.",
	"Open": "Abrir",
	"Open AI": "OpenAI",
	"Open AI (Dall-E)": "OpenAI (Dall-E)",
	"Open new chat": "Abrir novo bate-papo",
	"OpenAI": "",
	"OpenAI API": "API OpenAI",
	"OpenAI API Config": "",
	"OpenAI API Key is required.": "A Chave da API OpenAI é obrigatória.",
	"OpenAI URL/Key required.": "",
	"or": "ou",
	"Other": "",
	"Overview": "",
	"Parameters": "Parâmetros",
	"Password": "Senha",
	"PDF document (.pdf)": "",
	"PDF Extract Images (OCR)": "Extrair Imagens de PDF (OCR)",
	"pending": "pendente",
	"Permission denied when accessing microphone: {{error}}": "Permissão negada ao acessar o microfone: {{error}}",
	"Personalization": "",
	"Plain text (.txt)": "",
	"Playground": "Parque infantil",
	"Positive attitude": "",
	"Previous 30 days": "",
	"Previous 7 days": "",
	"Profile Image": "",
	"Prompt": "",
	"Prompt (e.g. Tell me a fun fact about the Roman Empire)": "",
	"Prompt Content": "Conteúdo do Prompt",
	"Prompt suggestions": "Sugestões de Prompt",
	"Prompts": "Prompts",
	"Pull \"{{searchValue}}\" from Ollama.com": "",
	"Pull a model from Ollama.com": "Extrair um modelo do Ollama.com",
	"Pull Progress": "Progresso da Extração",
	"Query Params": "Parâmetros de Consulta",
	"RAG Template": "Modelo RAG",
	"Raw Format": "Formato Bruto",
	"Read Aloud": "",
	"Record voice": "Gravar voz",
	"Redirecting you to OpenWebUI Community": "Redirecionando você para a Comunidade OpenWebUI",
	"Refused when it shouldn't have": "",
	"Regenerate": "",
	"Release Notes": "Notas de Lançamento",
	"Remove": "",
	"Remove Model": "",
	"Rename": "",
	"Repeat Last N": "Repetir Últimos N",
	"Repeat Penalty": "Penalidade de Repetição",
	"Request Mode": "Modo de Solicitação",
	"Reranking Model": "",
	"Reranking model disabled": "",
	"Reranking model set to \"{{reranking_model}}\"": "",
	"Reset Vector Storage": "Redefinir Armazenamento de Vetor",
	"Response AutoCopy to Clipboard": "Cópia Automática da Resposta para a Área de Transferência",
	"Role": "Função",
	"Rosé Pine": "Rosé Pine",
	"Rosé Pine Dawn": "Rosé Pine Dawn",
	"RTL": "",
	"Save": "Salvar",
	"Save & Create": "Salvar e Criar",
	"Save & Update": "Salvar e Atualizar",
	"Saving chat logs directly to your browser's storage is no longer supported. Please take a moment to download and delete your chat logs by clicking the button below. Don't worry, you can easily re-import your chat logs to the backend through": "Salvar logs de bate-papo diretamente no armazenamento do seu navegador não é mais suportado. Reserve um momento para baixar e excluir seus logs de bate-papo clicando no botão abaixo. Não se preocupe, você pode facilmente reimportar seus logs de bate-papo para o backend através de",
	"Scan": "Digitalizar",
	"Scan complete!": "Digitalização concluída!",
	"Scan for documents from {{path}}": "Digitalizar documentos de {{path}}",
	"Search": "Pesquisar",
	"Search a model": "",
	"Search Documents": "Pesquisar Documentos",
	"Search Prompts": "Pesquisar Prompts",
	"See readme.md for instructions": "Consulte readme.md para obter instruções",
	"See what's new": "Veja o que há de novo",
	"Seed": "Semente",
	"Select a mode": "Selecione um modo",
	"Select a model": "Selecione um modelo",
	"Select an Ollama instance": "Selecione uma instância Ollama",
<<<<<<< HEAD
	"Select model": "",
	"Selected models do not support image inputs": "",
=======
	"Select model": "Selecione um modelo",
>>>>>>> 009e85d5
	"Send": "",
	"Send a Message": "Enviar uma Mensagem",
	"Send message": "Enviar mensagem",
	"September": "",
	"Server connection verified": "Conexão com o servidor verificada",
	"Set as default": "Definir como padrão",
	"Set Default Model": "Definir Modelo Padrão",
	"Set embedding model (e.g. {{model}})": "",
	"Set Image Size": "Definir Tamanho da Imagem",
	"Set Model": "Definir Modelo",
	"Set reranking model (e.g. {{model}})": "",
	"Set Steps": "Definir Etapas",
	"Set Title Auto-Generation Model": "Definir Modelo de Geração Automática de Título",
	"Set Voice": "Definir Voz",
	"Settings": "Configurações",
	"Settings saved successfully!": "Configurações salvas com sucesso!",
	"Share": "",
	"Share Chat": "",
	"Share to OpenWebUI Community": "Compartilhar com a Comunidade OpenWebUI",
	"short-summary": "resumo-curto",
	"Show": "Mostrar",
	"Show Additional Params": "Mostrar Parâmetros Adicionais",
	"Show shortcuts": "Mostrar",
	"Showcased creativity": "",
	"sidebar": "barra lateral",
	"Sign in": "Entrar",
	"Sign Out": "Sair",
	"Sign up": "Inscrever-se",
	"Signing in": "",
	"Source": "Fonte",
	"Speech recognition error: {{error}}": "Erro de reconhecimento de fala: {{error}}",
	"Speech-to-Text Engine": "Mecanismo de Fala para Texto",
	"SpeechRecognition API is not supported in this browser.": "A API SpeechRecognition não é suportada neste navegador.",
	"Stop Sequence": "Sequência de Parada",
	"STT Settings": "Configurações STT",
	"Submit": "Enviar",
	"Subtitle (e.g. about the Roman Empire)": "",
	"Success": "Sucesso",
	"Successfully updated.": "Atualizado com sucesso.",
	"Suggested": "",
	"Sync All": "Sincronizar Tudo",
	"System": "Sistema",
	"System Prompt": "Prompt do Sistema",
	"Tags": "Tags",
	"Tell us more:": "",
	"Temperature": "Temperatura",
	"Template": "Modelo",
	"Text Completion": "Complemento de Texto",
	"Text-to-Speech Engine": "Mecanismo de Texto para Fala",
	"Tfs Z": "Tfs Z",
	"Thanks for your feedback!": "",
	"The score should be a value between 0.0 (0%) and 1.0 (100%).": "",
	"Theme": "Tema",
	"This ensures that your valuable conversations are securely saved to your backend database. Thank you!": "Isso garante que suas conversas valiosas sejam salvas com segurança em seu banco de dados de backend. Obrigado!",
	"This setting does not sync across browsers or devices.": "Esta configuração não sincroniza entre navegadores ou dispositivos.",
	"Thorough explanation": "",
	"Tip: Update multiple variable slots consecutively by pressing the tab key in the chat input after each replacement.": "Dica: Atualize vários slots de variáveis consecutivamente pressionando a tecla Tab na entrada de bate-papo após cada substituição.",
	"Title": "Título",
	"Title (e.g. Tell me a fun fact)": "",
	"Title Auto-Generation": "Geração Automática de Título",
	"Title cannot be an empty string.": "",
	"Title Generation Prompt": "Prompt de Geração de Título",
	"to": "para",
	"To access the available model names for downloading,": "Para acessar os nomes de modelo disponíveis para download,",
	"To access the GGUF models available for downloading,": "Para acessar os modelos GGUF disponíveis para download,",
	"to chat input.": "para a entrada de bate-papo.",
	"Today": "",
	"Toggle settings": "Alternar configurações",
	"Toggle sidebar": "Alternar barra lateral",
	"Top K": "Top K",
	"Top P": "Top P",
	"Trouble accessing Ollama?": "Problemas para acessar o Ollama?",
	"TTS Settings": "Configurações TTS",
	"Type Hugging Face Resolve (Download) URL": "Digite a URL do Hugging Face Resolve (Download)",
	"Uh-oh! There was an issue connecting to {{provider}}.": "Opa! Houve um problema ao conectar-se a {{provider}}.",
	"Unknown File Type '{{file_type}}', but accepting and treating as plain text": "Tipo de arquivo desconhecido '{{file_type}}', mas aceitando e tratando como texto simples",
	"Update and Copy Link": "",
	"Update password": "Atualizar senha",
	"Upload a GGUF model": "Carregar um modelo GGUF",
	"Upload files": "Carregar arquivos",
	"Upload Progress": "Progresso do Carregamento",
	"URL Mode": "Modo de URL",
	"Use '#' in the prompt input to load and select your documents.": "Use '#' na entrada do prompt para carregar e selecionar seus documentos.",
	"Use Gravatar": "Usar Gravatar",
	"Use Initials": "",
	"user": "usuário",
	"User Permissions": "Permissões do Usuário",
	"Users": "Usuários",
	"Utilize": "Utilizar",
	"Valid time units:": "Unidades de tempo válidas:",
	"variable": "variável",
	"variable to have them replaced with clipboard content.": "variável para que sejam substituídos pelo conteúdo da área de transferência.",
	"Version": "Versão",
	"Warning: If you update or change your embedding model, you will need to re-import all documents.": "",
	"Web": "Web",
	"Web Loader Settings": "",
	"Web Params": "",
	"Webhook URL": "",
	"WebUI Add-ons": "Complementos WebUI",
	"WebUI Settings": "Configurações WebUI",
	"WebUI will make requests to": "WebUI fará solicitações para",
	"What’s New in": "O que há de novo em",
	"When history is turned off, new chats on this browser won't appear in your history on any of your devices.": "Quando o histórico está desativado, novos bate-papos neste navegador não aparecerão em seu histórico em nenhum dos seus dispositivos.",
	"Whisper (Local)": "Whisper (Local)",
	"Workspace": "",
	"Write a prompt suggestion (e.g. Who are you?)": "Escreva uma sugestão de prompt (por exemplo, Quem é você?)",
	"Write a summary in 50 words that summarizes [topic or keyword].": "Escreva um resumo em 50 palavras que resuma [tópico ou palavra-chave].",
	"Yes": "",
	"Yesterday": "",
	"You": "",
	"You have no archived conversations.": "",
	"You have shared this chat": "",
	"You're a helpful assistant.": "Você é um assistente útil.",
	"You're now logged in.": "Você está conectado agora.",
	"Youtube": "",
	"Youtube Loader Settings": ""
}<|MERGE_RESOLUTION|>--- conflicted
+++ resolved
@@ -396,12 +396,8 @@
 	"Select a mode": "Selecione um modo",
 	"Select a model": "Selecione um modelo",
 	"Select an Ollama instance": "Selecione uma instância Ollama",
-<<<<<<< HEAD
-	"Select model": "",
+	"Select model": "Selecione um modelo",
 	"Selected models do not support image inputs": "",
-=======
-	"Select model": "Selecione um modelo",
->>>>>>> 009e85d5
 	"Send": "",
 	"Send a Message": "Enviar uma Mensagem",
 	"Send message": "Enviar mensagem",
