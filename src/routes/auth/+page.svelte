<<<<<<< HEAD
<script lang="ts">
=======
<script>
	import DOMPurify from 'dompurify';
	import { marked } from 'marked';

>>>>>>> b8da4a8c
	import { toast } from 'svelte-sonner';

	import { onMount, getContext, tick } from 'svelte';
	import { goto } from '$app/navigation';
	import { page } from '$app/stores';

	import { getBackendConfig } from '$lib/apis';
	import { ldapUserSignIn, getSessionUser, userSignIn, userSignUp } from '$lib/apis/auths';

	import { WEBUI_API_BASE_URL, WEBUI_BASE_URL } from '$lib/constants';
	import { WEBUI_NAME, config, user, socket } from '$lib/stores';

	import { generateInitialsImage, canvasPixelTest } from '$lib/utils';
	import Spinner from '$lib/components/common/Spinner.svelte';
	import OnBoarding from '$lib/components/OnBoarding.svelte';
	import * as microsoftTeams from '@microsoft/teams-js';

	const i18n = getContext('i18n') as any;

	let loaded = false;

	let mode = $config?.features.enable_ldap ? 'ldap' : 'signin';

	let name = '';
	let email = '';
	let password = '';

	let ldapUsername = '';

	const querystringValue = (key: string) => {
		const querystring = window.location.search;
		const urlParams = new URLSearchParams(querystring);
		return urlParams.get(key);
	};

	const setSessionUser = async (sessionUser: any) => {
		if (sessionUser) {
			console.log(sessionUser);
			toast.success($i18n.t(`You're now logged in.`));
			if (sessionUser.token) {
				localStorage.token = sessionUser.token;
			}
			$socket?.emit('user-join', { auth: { token: sessionUser.token } });
			await user.set(sessionUser);
			await config.set(await getBackendConfig());

			const redirectPath = querystringValue('redirect') || '/';
			goto(redirectPath);
		}
	};

	const signInHandler = async () => {
		const sessionUser = await userSignIn(email, password).catch((error) => {
			toast.error(`${error}`);
			return null;
		});

		await setSessionUser(sessionUser);
	};

	const signUpHandler = async () => {
		const sessionUser = await userSignUp(name, email, password, generateInitialsImage(name)).catch(
			(error) => {
				toast.error(`${error}`);
				return null;
			}
		);

		await setSessionUser(sessionUser);
	};

	const ldapSignInHandler = async () => {
		const sessionUser = await ldapUserSignIn(ldapUsername, password).catch((error) => {
			toast.error(`${error}`);
			return null;
		});
		await setSessionUser(sessionUser);
	};

	const submitHandler = async () => {
		if (mode === 'ldap') {
			await ldapSignInHandler();
		} else if (mode === 'signin') {
			await signInHandler();
		} else {
			await signUpHandler();
		}
	};

	// Check if we're in a Teams environment
	const checkTeamsEnvironment = async () => {
		try {
			// Check if Teams SDK is available
			if (typeof microsoftTeams === 'undefined') {
				return false;
			}

			// Try to initialize the SDK
			await microsoftTeams.app.initialize();

			// Try to get context
			const context = await microsoftTeams.app.getContext();

			// Check if we're in Teams (not standalone)
			return (
				context &&
				context.app &&
				context.app.host &&
				(context.app.host.name as string === 'teams' || context.app.host.name as string === 'teamsModern')
			);
		} catch (error) {
			console.log('Not in Teams environment:', error);
			return false;
		}
	};

	// Get Teams user info if available
	const getTeamsUserInfo = async () => {
		try {
			// Try to get user info from context first (this is always available)
			const context = await microsoftTeams.app.getContext();
			if (context && context.user) {
				return {
					id: context.user.id,
					email: (context.user as any).email,
					name: context.user.displayName
				};
			}

			return null;
		} catch (error) {
			console.log('Could not get Teams user info:', error);
			return null;
		}
	};

	// Attempt silent authentication using Teams context
	const attemptSilentAuth = async (userInfo: any) => {
		try {
			// For Teams apps, we can use the user context directly
			// This avoids the authentication context issue
			if (userInfo && userInfo.id) {
				// Try to authenticate using the Teams user ID
				const response = await fetch(`${WEBUI_BASE_URL}/oauth/microsoft/silent`, {
					method: 'POST',
					headers: {
						'Content-Type': 'application/json'
					},
					body: JSON.stringify({
						teams_user_id: userInfo.id,
						teams_user_email: userInfo.email,
						teams_user_name: userInfo.name
					})
				});

				if (response.ok) {
					const authData = await response.json();
					if (authData.token) {
						localStorage.token = authData.token;
						const sessionUser = await getSessionUser(authData.token).catch((error) => {
							console.log('Silent auth failed, falling back to full auth:', error);
							return null;
						});

						if (sessionUser) {
							await setSessionUser(sessionUser);
							return true; // Success
						}
					}
				}
			}

			return false; // Silent auth failed
		} catch (error) {
			console.log('Silent authentication failed, proceeding with full auth:', error);
			return false;
		}
	};

	const handleTeamsAuthentication = async () => {
		try {
			// Check if we're in a Teams environment
			const isTeams = await checkTeamsEnvironment();
			if (!isTeams) {
				console.log('Not in Teams environment, skipping Teams authentication');
				return;
			}

			// Initialize Teams SDK
			await microsoftTeams.app.initialize();
			console.log('Teams SDK initialized successfully');

			// Get Teams context
			const context = await microsoftTeams.app.getContext();
			console.log('Teams context:', context);

			// Check if user is already authenticated in Teams
			const userInfo = await getTeamsUserInfo();
			if (userInfo) {
				console.log('User already authenticated in Teams, attempting silent auth');

				// Try silent authentication first
				const silentAuthResult = await attemptSilentAuth(userInfo);
				if (silentAuthResult) {
					return; // Success, exit early
				}
			}

			// For Teams apps, we need to use a different approach
			// Instead of using Teams authentication API, we'll redirect to our OAuth flow
			// This avoids the context restriction issue
			const authUrl = `${WEBUI_BASE_URL}/oauth/microsoft/login?teams_context=true`;

			// Use Teams navigation to open the auth URL
			try {
				await microsoftTeams.navigateToTab({
					tabName: 'auth',
					entityId: 'open-webui-auth'
				});
			} catch (navError) {
				console.log('Could not navigate to tab, using direct redirect:', navError);
				// Fallback to direct navigation
				window.location.href = authUrl;
			}
		} catch (error) {
			console.error('Teams authentication failed:', error);
			toast.error('Teams authentication failed. Please try again.');
		}
	};

	const checkOauthCallback = async () => {
		if (!$page.url.hash) {
			return;
		}
		const hash = $page.url.hash.substring(1);
		if (!hash) {
			return;
		}
		const params = new URLSearchParams(hash);
		const token = params.get('token');
		if (!token) {
			return;
		}
		const sessionUser = await getSessionUser(token).catch((error) => {
			toast.error(`${error}`);
			return null;
		});
		if (!sessionUser) {
			return;
		}
		localStorage.token = token;
		await setSessionUser(sessionUser);
	};



	let onboarding = false;

	async function setLogoImage() {
		await tick();
		const logo = document.getElementById('logo') as HTMLImageElement;

		if (logo) {
			const isDarkMode = document.documentElement.classList.contains('dark');

			if (isDarkMode) {
				const darkImage = new Image();
				darkImage.src = `${WEBUI_BASE_URL}/static/favicon-dark.png`;

				darkImage.onload = () => {
					logo.src = `${WEBUI_BASE_URL}/static/favicon-dark.png`;
					logo.style.filter = ''; // Ensure no inversion is applied if favicon-dark.png exists
				};

				darkImage.onerror = () => {
					logo.style.filter = 'invert(1)'; // Invert image if favicon-dark.png is missing
				};
			}
		}
	}

	onMount(async () => {
		if ($user !== undefined) {
			const redirectPath = querystringValue('redirect') || '/';
			goto(redirectPath);
		}
		await checkOauthCallback();

		// Check if we're in Teams environment and handle authentication
		try {
			await microsoftTeams.app.initialize();
			console.log('Teams SDK initialized successfully');

			// If we're in Teams and no token, try Teams authentication
			if (!localStorage.token) {
				await handleTeamsAuthentication();
			}
		} catch (error) {
			console.log('Not in Teams environment or Teams SDK not available:', error);
		}

		loaded = true;
		setLogoImage();

		if (($config?.features.auth_trusted_header ?? false) || $config?.features.auth === false) {
			await signInHandler();
		} else {
			onboarding = $config?.onboarding ?? false;
		}
	});
</script>

<svelte:head>
	<title>
		{`${$WEBUI_NAME}`}
	</title>
</svelte:head>

<OnBoarding
	bind:show={onboarding}
	getStartedHandler={() => {
		onboarding = false;
		mode = $config?.features.enable_ldap ? 'ldap' : 'signup';
	}}
/>

<div class="w-full h-screen max-h-[100dvh] text-white relative" id="auth-page">
	<div class="w-full h-full absolute top-0 left-0 bg-white dark:bg-black"></div>

	<div class="w-full absolute top-0 left-0 right-0 h-8 drag-region" />

	{#if loaded}
		

		<div
			class="fixed bg-transparent min-h-screen w-full flex justify-center font-primary z-50 text-black dark:text-white"
			id="auth-container"
		>
			<div class="w-full px-10 min-h-screen flex flex-col text-center">
				{#if ($config?.features.auth_trusted_header ?? false) || $config?.features.auth === false}
					<div class=" my-auto pb-10 w-full sm:max-w-md">
						<div
							class="flex items-center justify-center gap-3 text-xl sm:text-2xl text-center font-semibold dark:text-gray-200"
						>
							<div>
								{$i18n.t('Signing in to {{WEBUI_NAME}}', { WEBUI_NAME: $WEBUI_NAME })}
							</div>

							<div>
								<Spinner className="size-5" />
							</div>
						</div>
					</div>
				{:else}
					<div class="my-auto flex flex-col justify-center items-center">
						<div class=" sm:max-w-md my-auto pb-10 w-full dark:text-gray-100">
							<form
								class=" flex flex-col justify-center"
								on:submit={(e) => {
									e.preventDefault();
									submitHandler();
								}}
							>
								<div class="mb-1">
									<div class=" text-2xl font-medium">
										{#if $config?.onboarding ?? false}
											{$i18n.t(`Get started with {{WEBUI_NAME}}`, { WEBUI_NAME: $WEBUI_NAME })}
										{:else if mode === 'ldap'}
											{$i18n.t(`Sign in to {{WEBUI_NAME}} with LDAP`, { WEBUI_NAME: $WEBUI_NAME })}
										{:else if mode === 'signin'}
											{$i18n.t(`Sign in to {{WEBUI_NAME}}`, { WEBUI_NAME: $WEBUI_NAME })}
										{:else}
											{$i18n.t(`Sign up to {{WEBUI_NAME}}`, { WEBUI_NAME: $WEBUI_NAME })}
										{/if}
									</div>

									{#if $config?.onboarding ?? false}
										<div class="mt-1 text-xs font-medium text-gray-600 dark:text-gray-500">
											ⓘ {$WEBUI_NAME}
											{$i18n.t(
												'does not make any external connections, and your data stays securely on your locally hosted server.'
											)}
										</div>
									{/if}
								</div>

								{#if $config?.features.enable_login_form || $config?.features.enable_ldap}
									<div class="flex flex-col mt-4">
										{#if mode === 'signup'}
											<div class="mb-2">
												<label for="name" class="text-sm font-medium text-left mb-1 block"
													>{$i18n.t('Name')}</label
												>
												<input
													bind:value={name}
													type="text"
													id="name"
													class="my-0.5 w-full text-sm outline-hidden bg-transparent"
													autocomplete="name"
													placeholder={$i18n.t('Enter Your Full Name')}
													required
												/>
											</div>
										{/if}

										{#if mode === 'ldap'}
											<div class="mb-2">
												<label for="username" class="text-sm font-medium text-left mb-1 block"
													>{$i18n.t('Username')}</label
												>
												<input
													bind:value={ldapUsername}
													type="text"
													class="my-0.5 w-full text-sm outline-hidden bg-transparent"
													autocomplete="username"
													name="username"
													id="username"
													placeholder={$i18n.t('Enter Your Username')}
													required
												/>
											</div>
										{:else}
											<div class="mb-2">
												<label for="email" class="text-sm font-medium text-left mb-1 block"
													>{$i18n.t('Email')}</label
												>
												<input
													bind:value={email}
													type="email"
													id="email"
													class="my-0.5 w-full text-sm outline-hidden bg-transparent"
													autocomplete="email"
													name="email"
													placeholder={$i18n.t('Enter Your Email')}
													required
												/>
											</div>
										{/if}

										<div>
											<label for="password" class="text-sm font-medium text-left mb-1 block"
												>{$i18n.t('Password')}</label
											>
											<input
												bind:value={password}
												type="password"
												id="password"
												class="my-0.5 w-full text-sm outline-hidden bg-transparent"
												placeholder={$i18n.t('Enter Your Password')}
												autocomplete={mode === 'signup' ? 'new-password' : 'current-password'}
												name="password"
												required
											/>
										</div>
									</div>
								{/if}
								<div class="mt-5">
									{#if $config?.features.enable_login_form || $config?.features.enable_ldap}
										{#if mode === 'ldap'}
											<button
												class="bg-gray-700/5 hover:bg-gray-700/10 dark:bg-gray-100/5 dark:hover:bg-gray-100/10 dark:text-gray-300 dark:hover:text-white transition w-full rounded-full font-medium text-sm py-2.5"
												type="submit"
											>
												{$i18n.t('Authenticate')}
											</button>
										{:else}
											<button
												class="bg-gray-700/5 hover:bg-gray-700/10 dark:bg-gray-100/5 dark:hover:bg-gray-100/10 dark:text-gray-300 dark:hover:text-white transition w-full rounded-full font-medium text-sm py-2.5"
												type="submit"
											>
												{mode === 'signin'
													? $i18n.t('Sign in')
													: ($config?.onboarding ?? false)
														? $i18n.t('Create Admin Account')
														: $i18n.t('Create Account')}
											</button>

											{#if $config?.features.enable_signup && !($config?.onboarding ?? false)}
												<div class=" mt-4 text-sm text-center">
													{mode === 'signin'
														? $i18n.t("Don't have an account?")
														: $i18n.t('Already have an account?')}

													<button
														class=" font-medium underline"
														type="button"
														on:click={() => {
															if (mode === 'signin') {
																mode = 'signup';
															} else {
																mode = 'signin';
															}
														}}
													>
														{mode === 'signin' ? $i18n.t('Sign up') : $i18n.t('Sign in')}
													</button>
												</div>
											{/if}
										{/if}
									{/if}
								</div>
							</form>

							{#if Object.keys($config?.oauth?.providers ?? {}).length > 0}
								<div class="inline-flex items-center justify-center w-full">
									<hr class="w-32 h-px my-4 border-0 dark:bg-gray-100/10 bg-gray-700/10" />
									{#if $config?.features.enable_login_form || $config?.features.enable_ldap}
										<span
											class="px-3 text-sm font-medium text-gray-900 dark:text-white bg-transparent"
											>{$i18n.t('or')}</span
										>
									{/if}

									<hr class="w-32 h-px my-4 border-0 dark:bg-gray-100/10 bg-gray-700/10" />
								</div>
								<div class="flex flex-col space-y-2">
									{#if $config?.oauth?.providers?.google}
										<button
											class="flex justify-center items-center bg-gray-700/5 hover:bg-gray-700/10 dark:bg-gray-100/5 dark:hover:bg-gray-100/10 dark:text-gray-300 dark:hover:text-white transition w-full rounded-full font-medium text-sm py-2.5"
											on:click={() => {
												window.location.href = `${WEBUI_BASE_URL}/oauth/google/login`;
											}}
										>
											<svg
												xmlns="http://www.w3.org/2000/svg"
												viewBox="0 0 48 48"
												class="size-6 mr-3"
											>
												<path
													fill="#EA4335"
													d="M24 9.5c3.54 0 6.71 1.22 9.21 3.6l6.85-6.85C35.9 2.38 30.47 0 24 0 14.62 0 6.51 5.38 2.56 13.22l7.98 6.19C12.43 13.72 17.74 9.5 24 9.5z"
												/><path
													fill="#4285F4"
													d="M46.98 24.55c0-1.57-.15-3.09-.38-4.55H24v9.02h12.94c-.58 2.96-2.26 5.48-4.78 7.18l7.73 6c4.51-4.18 7.09-10.36 7.09-17.65z"
												/><path
													fill="#FBBC05"
													d="M10.53 28.59c-.48-1.45-.76-2.99-.76-4.59s.27-3.14.76-4.59l-7.98-6.19C.92 16.46 0 20.12 0 24c0 3.88.92 7.54 2.56 10.78l7.97-6.19z"
												/><path
													fill="#34A853"
													d="M24 48c6.48 0 11.93-2.13 15.89-5.81l-7.73-6c-2.15 1.45-4.92 2.3-8.16 2.3-6.26 0-11.57-4.22-13.47-9.91l-7.98 6.19C6.51 42.62 14.62 48 24 48z"
												/><path fill="none" d="M0 0h48v48H0z" />
											</svg>
											<span>{$i18n.t('Continue with {{provider}}', { provider: 'Google' })}</span>
										</button>
									{/if}
									{#if $config?.oauth?.providers?.microsoft}
										<button
											class="flex justify-center items-center bg-gray-700/5 hover:bg-gray-700/10 dark:bg-gray-100/5 dark:hover:bg-gray-100/10 dark:text-gray-300 dark:hover:text-white transition w-full rounded-full font-medium text-sm py-2.5"
											on:click={() => {
												window.location.href = `${WEBUI_BASE_URL}/oauth/microsoft/login`;
											}}
										>
											<svg
												xmlns="http://www.w3.org/2000/svg"
												viewBox="0 0 21 21"
												class="size-6 mr-3"
											>
												<rect x="1" y="1" width="9" height="9" fill="#f25022" /><rect
													x="1"
													y="11"
													width="9"
													height="9"
													fill="#00a4ef"
												/><rect x="11" y="1" width="9" height="9" fill="#7fba00" /><rect
													x="11"
													y="11"
													width="9"
													height="9"
													fill="#ffb900"
												/>
											</svg>
											<span>{$i18n.t('Continue with {{provider}}', { provider: 'Microsoft' })}</span
											>
										</button>
									{/if}
									{#if $config?.oauth?.providers?.github}
										<button
											class="flex justify-center items-center bg-gray-700/5 hover:bg-gray-700/10 dark:bg-gray-100/5 dark:hover:bg-gray-100/10 dark:text-gray-300 dark:hover:text-white transition w-full rounded-full font-medium text-sm py-2.5"
											on:click={() => {
												window.location.href = `${WEBUI_BASE_URL}/oauth/github/login`;
											}}
										>
											<svg
												xmlns="http://www.w3.org/2000/svg"
												viewBox="0 0 24 24"
												class="size-6 mr-3"
											>
												<path
													fill="currentColor"
													d="M12 0C5.37 0 0 5.37 0 12c0 5.31 3.435 9.795 8.205 11.385.6.105.825-.255.825-.57 0-.285-.015-1.23-.015-2.235-3.015.555-3.795-.735-4.035-1.41-.135-.345-.72-1.41-1.23-1.695-.42-.225-1.02-.78-.015-.795.945-.015 1.62.87 1.845 1.23 1.08 1.815 2.805 1.305 3.495.99.105-.78.42-1.305.765-1.605-2.67-.3-5.46-1.335-5.46-5.925 0-1.305.465-2.385 1.23-3.225-.12-.3-.54-1.53.12-3.18 0 0 1.005-.315 3.3 1.23.96-.27 1.98-.405 3-.405s2.04.135 3 .405c2.295-1.56 3.3-1.23 3.3-1.23.66 1.65.24 2.88.12 3.18.765.84 1.23 1.92 1.23 3.225 0 4.605-2.805 5.625-5.475 5.925.435.375.81 1.095.81 2.22 0 1.605-.015 2.895-.015 3.3 0 .315.225.69.825.57C20.565 21.795 24 17.31 24 12c0-6.63-5.37-12-12-12z"
												/>
											</svg>
											<span>{$i18n.t('Continue with {{provider}}', { provider: 'GitHub' })}</span>
										</button>
									{/if}
									{#if $config?.oauth?.providers?.oidc}
										<button
											class="flex justify-center items-center bg-gray-700/5 hover:bg-gray-700/10 dark:bg-gray-100/5 dark:hover:bg-gray-100/10 dark:text-gray-300 dark:hover:text-white transition w-full rounded-full font-medium text-sm py-2.5"
											on:click={() => {
												window.location.href = `${WEBUI_BASE_URL}/oauth/oidc/login`;
											}}
										>
											<svg
												xmlns="http://www.w3.org/2000/svg"
												fill="none"
												viewBox="0 0 24 24"
												stroke-width="1.5"
												stroke="currentColor"
												class="size-6 mr-3"
											>
												<path
													stroke-linecap="round"
													stroke-linejoin="round"
													d="M15.75 5.25a3 3 0 0 1 3 3m3 0a6 6 0 0 1-7.029 5.912c-.563-.097-1.159.026-1.563.43L10.5 17.25H8.25v2.25H6v2.25H2.25v-2.818c0-.597.237-1.17.659-1.591l6.499-6.499c.404-.404.527-1 .43-1.563A6 6 0 1 1 21.75 8.25Z"
												/>
											</svg>

											<span
												>{$i18n.t('Continue with {{provider}}', {
													provider: $config?.oauth?.providers?.oidc ?? 'SSO'
												})}</span
											>
										</button>
									{/if}
								</div>
							{/if}

							{#if $config?.features.enable_ldap && $config?.features.enable_login_form}
								<div class="mt-2">
									<button
										class="flex justify-center items-center text-xs w-full text-center underline"
										type="button"
										on:click={() => {
											if (mode === 'ldap')
												mode = ($config?.onboarding ?? false) ? 'signup' : 'signin';
											else mode = 'ldap';
										}}
									>
										<span
											>{mode === 'ldap'
												? $i18n.t('Continue with Email')
												: $i18n.t('Continue with LDAP')}</span
										>
									</button>
								</div>
							{/if}
						</div>
						{#if $config?.metadata?.login_footer}
							<div class="max-w-3xl mx-auto">
								<div class="mt-2 text-[0.7rem] text-gray-500 dark:text-gray-400 marked">
									{@html DOMPurify.sanitize(marked($config?.metadata?.login_footer))}
								</div>
							</div>
						{/if}
					</div>
				{/if}
			</div>
		</div>

		<div class="fixed m-10 z-50">
			<div class="flex space-x-2">
				<div class=" self-center">
					<img
						id="logo"
						crossorigin="anonymous"
						src="{WEBUI_BASE_URL}/static/favicon.png"
						class=" w-6 rounded-full"
						alt=""
					/>
				</div>
			</div>
		</div>
	{/if}
</div><|MERGE_RESOLUTION|>--- conflicted
+++ resolved
@@ -1,11 +1,7 @@
-<<<<<<< HEAD
-<script lang="ts">
-=======
 <script>
 	import DOMPurify from 'dompurify';
 	import { marked } from 'marked';
 
->>>>>>> b8da4a8c
 	import { toast } from 'svelte-sonner';
 
 	import { onMount, getContext, tick } from 'svelte';
