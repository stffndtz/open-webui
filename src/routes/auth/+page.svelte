<script lang="ts">
	import { toast } from 'svelte-sonner';

	import { onMount, getContext, tick } from 'svelte';
	import { goto } from '$app/navigation';
	import { page } from '$app/stores';

	import { getBackendConfig } from '$lib/apis';
	import { ldapUserSignIn, getSessionUser, userSignIn, userSignUp } from '$lib/apis/auths';

	import { WEBUI_API_BASE_URL, WEBUI_BASE_URL } from '$lib/constants';
	import { WEBUI_NAME, config, user, socket } from '$lib/stores';

	import { generateInitialsImage, canvasPixelTest } from '$lib/utils';
	import i18n from '$lib/i18n';

	import Spinner from '$lib/components/common/Spinner.svelte';
	import OnBoarding from '$lib/components/OnBoarding.svelte';
	import * as microsoftTeams from '@microsoft/teams-js';
<<<<<<< HEAD
=======

	const i18n = getContext('i18n');
>>>>>>> 7fd06c21

	let loaded = false;

	let mode = $config?.features.enable_ldap ? 'ldap' : 'signin';

	let name = '';
	let email = '';
	let password = '';

	let ldapUsername = '';

	const querystringValue = (key: string) => {
		const querystring = window.location.search;
		const urlParams = new URLSearchParams(querystring);
		return urlParams.get(key);
	};

	const setSessionUser = async (sessionUser: any) => {
		if (sessionUser) {
			console.log(sessionUser);
			toast.success($i18n.t(`You're now logged in.`));
			if (sessionUser.token) {
				localStorage.token = sessionUser.token;
			}
			$socket?.emit('user-join', { auth: { token: sessionUser.token } });
			await user.set(sessionUser);
			await config.set(await getBackendConfig());

			const redirectPath = querystringValue('redirect') || '/';
			goto(redirectPath);
		}
	};

	const signInHandler = async () => {
		const sessionUser = await userSignIn(email, password).catch((error) => {
			toast.error(`${error}`);
			return null;
		});

		await setSessionUser(sessionUser);
	};

	const signUpHandler = async () => {
		const sessionUser = await userSignUp(name, email, password, generateInitialsImage(name)).catch(
			(error) => {
				toast.error(`${error}`);
				return null;
			}
		);

		await setSessionUser(sessionUser);
	};

	const ldapSignInHandler = async () => {
		const sessionUser = await ldapUserSignIn(ldapUsername, password).catch((error) => {
			toast.error(`${error}`);
			return null;
		});
		await setSessionUser(sessionUser);
	};

	const submitHandler = async () => {
		if (mode === 'ldap') {
			await ldapSignInHandler();
		} else if (mode === 'signin') {
			await signInHandler();
		} else {
			await signUpHandler();
		}
	};

	// Check if we're in a Teams environment
	const checkTeamsEnvironment = async () => {
		try {
			// Check if Teams SDK is available
			if (typeof microsoftTeams === 'undefined') {
				return false;
			}

			// Try to initialize the SDK
			await microsoftTeams.app.initialize();

			// Try to get context
			const context = await microsoftTeams.app.getContext();

			// Check if we're in Teams (not standalone)
			return (
				context &&
				context.app &&
				context.app.host &&
				(context.app.host.name === 'teams' || context.app.host.name === 'teamsModern')
			);
		} catch (error) {
			console.log('Not in Teams environment:', error);
			return false;
		}
	};

	// Get Teams user info if available
	const getTeamsUserInfo = async () => {
		try {
			// Try to get user info from context first (this is always available)
			const context = await microsoftTeams.app.getContext();
			if (context && context.user) {
				return {
					id: context.user.id,
					email: context.user.email,
					name: context.user.displayName
				};
			}

			return null;
		} catch (error) {
			console.log('Could not get Teams user info:', error);
			return null;
		}
	};

	// Attempt silent authentication using Teams context
	const attemptSilentAuth = async (userInfo) => {
		try {
			// For Teams apps, we can use the user context directly
			// This avoids the authentication context issue
			if (userInfo && userInfo.id) {
				// Try to authenticate using the Teams user ID
				const response = await fetch(`${WEBUI_BASE_URL}/oauth/microsoft/silent`, {
					method: 'POST',
					headers: {
						'Content-Type': 'application/json'
					},
					body: JSON.stringify({
						teams_user_id: userInfo.id,
						teams_user_email: userInfo.email,
						teams_user_name: userInfo.name
					})
				});

				if (response.ok) {
					const authData = await response.json();
					if (authData.token) {
						localStorage.token = authData.token;
						const sessionUser = await getSessionUser(authData.token).catch((error) => {
							console.log('Silent auth failed, falling back to full auth:', error);
							return null;
						});

						if (sessionUser) {
							await setSessionUser(sessionUser);
							return true; // Success
						}
					}
				}
			}

			return false; // Silent auth failed
		} catch (error) {
			console.log('Silent authentication failed, proceeding with full auth:', error);
			return false;
		}
	};

	const handleTeamsAuthentication = async () => {
		try {
			// Check if we're in a Teams environment
			const isTeams = await checkTeamsEnvironment();
			if (!isTeams) {
				console.log('Not in Teams environment, skipping Teams authentication');
				return;
			}

			// Initialize Teams SDK
			await microsoftTeams.app.initialize();
			console.log('Teams SDK initialized successfully');

			// Get Teams context
			const context = await microsoftTeams.app.getContext();
			console.log('Teams context:', context);

			// Check if user is already authenticated in Teams
			const userInfo = await getTeamsUserInfo();
			if (userInfo) {
				console.log('User already authenticated in Teams, attempting silent auth');

				// Try silent authentication first
				const silentAuthResult = await attemptSilentAuth(userInfo);
				if (silentAuthResult) {
					return; // Success, exit early
				}
			}

			// For Teams apps, we need to use a different approach
			// Instead of using Teams authentication API, we'll redirect to our OAuth flow
			// This avoids the context restriction issue
			const authUrl = `${WEBUI_BASE_URL}/oauth/microsoft/login?teams_context=true`;

			// Use Teams navigation to open the auth URL
			try {
				await microsoftTeams.navigateToTab({
					tabName: 'auth',
					entityId: 'open-webui-auth'
				});
			} catch (navError) {
				console.log('Could not navigate to tab, using direct redirect:', navError);
				// Fallback to direct navigation
				window.location.href = authUrl;
			}
		} catch (error) {
			console.error('Teams authentication failed:', error);
			toast.error('Teams authentication failed. Please try again.');
		}
	};

	const checkOauthCallback = async () => {
		if (!$page.url.hash) {
			return;
		}
		const hash = $page.url.hash.substring(1);
		if (!hash) {
			return;
		}
		const params = new URLSearchParams(hash);
		const token = params.get('token');
		if (!token) {
			return;
		}
		const sessionUser = await getSessionUser(token).catch((error) => {
			toast.error(`${error}`);
			return null;
		});
		if (!sessionUser) {
			return;
		}
		localStorage.token = token;
		await setSessionUser(sessionUser);
	};

	// Microsoft Teams Authentication
	const handleTeamsAuthentication = async () => {
		try {
			// Initialize Teams SDK
			await microsoftTeams.app.initialize();

			// Check if we're in Teams environment
			const context = await microsoftTeams.app.getContext();
			console.log('Teams context:', context);

			// Check if user is already authenticated in Teams
			const userInfo = await microsoftTeams.authentication.getAuthToken();
			if (userInfo) {
				console.log('User already authenticated in Teams, attempting silent auth');

				// Try to get user info directly from Teams
				try {
					const teamsUser = await microsoftTeams.app.getContext();
					console.log('Teams user info:', teamsUser);

					// Try to authenticate with the Teams token
					const authResult = await microsoftTeams.authentication.authenticate({
						url: `${WEBUI_BASE_URL}/oauth/microsoft/silent?teams_token=${encodeURIComponent(userInfo)}`,
						width: 0, // Hidden window for silent auth
						height: 0
					});

					if (authResult) {
						localStorage.token = authResult;
						const sessionUser = await getSessionUser(authResult).catch((error) => {
							console.log('Silent auth failed, falling back to full auth:', error);
							return null;
						});

						if (sessionUser) {
							await setSessionUser(sessionUser);
							return; // Success, exit early
						}
					}
				} catch (silentError) {
					console.log('Silent authentication failed, proceeding with full auth:', silentError);
				}
			}

			// Full authentication flow with iframe
			const authResult = await microsoftTeams.authentication.authenticate({
				url: `${WEBUI_BASE_URL}/oauth/microsoft/login`,
				width: 600,
				height: 535
			});

			console.log('Teams authentication result:', authResult);

			// The result should contain the token
			if (authResult) {
				localStorage.token = authResult;
				const sessionUser = await getSessionUser(authResult).catch((error) => {
					toast.error(`${error}`);
					return null;
				});

				if (sessionUser) {
					await setSessionUser(sessionUser);

					// Close the authentication dialog
					microsoftTeams.authentication.notifySuccess(authResult);
				}
			}
		} catch (error) {
			console.error('Teams authentication failed:', error);
			toast.error('Teams authentication failed. Please try again.');
			// Notify Teams that authentication failed
			microsoftTeams.authentication.notifyFailure('Authentication failed');
		}
	};

	let onboarding = false;

	async function setLogoImage() {
		await tick();
		const logo = document.getElementById('logo') as HTMLImageElement;

		if (logo) {
			const isDarkMode = document.documentElement.classList.contains('dark');

			if (isDarkMode) {
				const darkImage = new Image();
				darkImage.src = '/static/favicon-dark.png';

				darkImage.onload = () => {
					logo.src = '/static/favicon-dark.png';
					logo.style.filter = ''; // Ensure no inversion is applied if favicon-dark.png exists
				};

				darkImage.onerror = () => {
					logo.style.filter = 'invert(1)'; // Invert image if favicon-dark.png is missing
				};
			}
		}
	}

	onMount(async () => {
		if ($user !== undefined) {
			const redirectPath = querystringValue('redirect') || '/';
			goto(redirectPath);
		}
		await checkOauthCallback();

		// Check if we're in Teams environment and handle authentication
		try {
			await microsoftTeams.app.initialize();
			console.log('Teams SDK initialized successfully');

			// If we're in Teams and no token, try Teams authentication
			if (!localStorage.token) {
				await handleTeamsAuthentication();
			}
		} catch (error) {
			console.log('Not in Teams environment or Teams SDK not available:', error);
		}

		loaded = true;
		setLogoImage();

		if (($config?.features.auth_trusted_header ?? false) || $config?.features.auth === false) {
			await signInHandler();
		} else {
			onboarding = $config?.onboarding ?? false;
		}
	});
</script>

<svelte:head>
	<title>
		{`${$WEBUI_NAME}`}
	</title>
</svelte:head>

<OnBoarding
	bind:show={onboarding}
	getStartedHandler={() => {
		onboarding = false;
		mode = $config?.features.enable_ldap ? 'ldap' : 'signup';
	}}
/>

<div class="w-full h-screen max-h-[100dvh] text-white relative">
	<div class="w-full h-full absolute top-0 left-0 bg-white dark:bg-black"></div>

	<div class="w-full absolute top-0 left-0 right-0 h-8 drag-region" />

	{#if loaded}
		<div class="fixed m-10 z-50">
			<div class="flex space-x-2">
				<div class=" self-center">
					<img
						id="logo"
						crossorigin="anonymous"
						src="{WEBUI_BASE_URL}/static/favicon.png"
						class=" w-6 rounded-full"
						alt=""
					/>
				</div>
			</div>
		</div>

		<div
			class="fixed bg-transparent min-h-screen w-full flex justify-center font-primary z-50 text-black dark:text-white"
		>
			<div class="w-full sm:max-w-md px-10 min-h-screen flex flex-col text-center">
				{#if ($config?.features.auth_trusted_header ?? false) || $config?.features.auth === false}
					<div class=" my-auto pb-10 w-full">
						<div
							class="flex items-center justify-center gap-3 text-xl sm:text-2xl text-center font-semibold dark:text-gray-200"
						>
							<div>
								{$i18n.t('Signing in to {{WEBUI_NAME}}', { WEBUI_NAME: $WEBUI_NAME })}
							</div>

							<div>
								<Spinner />
							</div>
						</div>
					</div>
				{:else}
					<div class="  my-auto pb-10 w-full dark:text-gray-100">
						<form
							class=" flex flex-col justify-center"
							on:submit={(e) => {
								e.preventDefault();
								submitHandler();
							}}
						>
							<div class="mb-1">
								<div class=" text-2xl font-medium">
									{#if $config?.onboarding ?? false}
										{$i18n.t(`Get started with {{WEBUI_NAME}}`, { WEBUI_NAME: $WEBUI_NAME })}
									{:else if mode === 'ldap'}
										{$i18n.t(`Sign in to {{WEBUI_NAME}} with LDAP`, { WEBUI_NAME: $WEBUI_NAME })}
									{:else if mode === 'signin'}
										{$i18n.t(`Sign in to {{WEBUI_NAME}}`, { WEBUI_NAME: $WEBUI_NAME })}
									{:else}
										{$i18n.t(`Sign up to {{WEBUI_NAME}}`, { WEBUI_NAME: $WEBUI_NAME })}
									{/if}
								</div>

								{#if $config?.onboarding ?? false}
									<div class="mt-1 text-xs font-medium text-gray-600 dark:text-gray-500">
										ⓘ {$WEBUI_NAME}
										{$i18n.t(
											'does not make any external connections, and your data stays securely on your locally hosted server.'
										)}
									</div>
								{/if}
							</div>

							{#if $config?.features.enable_login_form || $config?.features.enable_ldap}
								<div class="flex flex-col mt-4">
									{#if mode === 'signup'}
										<div class="mb-2">
											<label for="name" class="text-sm font-medium text-left mb-1 block"
												>{$i18n.t('Name')}</label
											>
											<input
												bind:value={name}
												type="text"
												id="name"
												class="my-0.5 w-full text-sm outline-hidden bg-transparent"
												autocomplete="name"
												placeholder={$i18n.t('Enter Your Full Name')}
												required
											/>
										</div>
									{/if}

									{#if mode === 'ldap'}
										<div class="mb-2">
											<label for="username" class="text-sm font-medium text-left mb-1 block"
												>{$i18n.t('Username')}</label
											>
											<input
												bind:value={ldapUsername}
												type="text"
												class="my-0.5 w-full text-sm outline-hidden bg-transparent"
												autocomplete="username"
												name="username"
												id="username"
												placeholder={$i18n.t('Enter Your Username')}
												required
											/>
										</div>
									{:else}
										<div class="mb-2">
											<label for="email" class="text-sm font-medium text-left mb-1 block"
												>{$i18n.t('Email')}</label
											>
											<input
												bind:value={email}
												type="email"
												id="email"
												class="my-0.5 w-full text-sm outline-hidden bg-transparent"
												autocomplete="email"
												name="email"
												placeholder={$i18n.t('Enter Your Email')}
												required
											/>
										</div>
									{/if}

									<div>
										<label for="password" class="text-sm font-medium text-left mb-1 block"
											>{$i18n.t('Password')}</label
										>
										<input
											bind:value={password}
											type="password"
											id="password"
											class="my-0.5 w-full text-sm outline-hidden bg-transparent"
											placeholder={$i18n.t('Enter Your Password')}
											autocomplete="current-password"
											name="current-password"
											required
										/>
									</div>
								</div>
							{/if}
							<div class="mt-5">
								{#if $config?.features.enable_login_form || $config?.features.enable_ldap}
									{#if mode === 'ldap'}
										<button
											class="bg-gray-700/5 hover:bg-gray-700/10 dark:bg-gray-100/5 dark:hover:bg-gray-100/10 dark:text-gray-300 dark:hover:text-white transition w-full rounded-full font-medium text-sm py-2.5"
											type="submit"
										>
											{$i18n.t('Authenticate')}
										</button>
									{:else}
										<button
											class="bg-gray-700/5 hover:bg-gray-700/10 dark:bg-gray-100/5 dark:hover:bg-gray-100/10 dark:text-gray-300 dark:hover:text-white transition w-full rounded-full font-medium text-sm py-2.5"
											type="submit"
										>
											{mode === 'signin'
												? $i18n.t('Sign in')
												: ($config?.onboarding ?? false)
													? $i18n.t('Create Admin Account')
													: $i18n.t('Create Account')}
										</button>

										{#if $config?.features.enable_signup && !($config?.onboarding ?? false)}
											<div class=" mt-4 text-sm text-center">
												{mode === 'signin'
													? $i18n.t("Don't have an account?")
													: $i18n.t('Already have an account?')}

												<button
													class=" font-medium underline"
													type="button"
													on:click={() => {
														if (mode === 'signin') {
															mode = 'signup';
														} else {
															mode = 'signin';
														}
													}}
												>
													{mode === 'signin' ? $i18n.t('Sign up') : $i18n.t('Sign in')}
												</button>
											</div>
										{/if}
									{/if}
								{/if}
							</div>
						</form>

						{#if Object.keys($config?.oauth?.providers ?? {}).length > 0}
							<div class="inline-flex items-center justify-center w-full">
								<hr class="w-32 h-px my-4 border-0 dark:bg-gray-100/10 bg-gray-700/10" />
								{#if $config?.features.enable_login_form || $config?.features.enable_ldap}
									<span
										class="px-3 text-sm font-medium text-gray-900 dark:text-white bg-transparent"
										>{$i18n.t('or')}</span
									>
								{/if}

								<hr class="w-32 h-px my-4 border-0 dark:bg-gray-100/10 bg-gray-700/10" />
							</div>
							<div class="flex flex-col space-y-2">
								{#if $config?.oauth?.providers?.google}
									<button
										class="flex justify-center items-center bg-gray-700/5 hover:bg-gray-700/10 dark:bg-gray-100/5 dark:hover:bg-gray-100/10 dark:text-gray-300 dark:hover:text-white transition w-full rounded-full font-medium text-sm py-2.5"
										on:click={() => {
											window.location.href = `${WEBUI_BASE_URL}/oauth/google/login`;
										}}
									>
										<svg xmlns="http://www.w3.org/2000/svg" viewBox="0 0 48 48" class="size-6 mr-3">
											<path
												fill="#EA4335"
												d="M24 9.5c3.54 0 6.71 1.22 9.21 3.6l6.85-6.85C35.9 2.38 30.47 0 24 0 14.62 0 6.51 5.38 2.56 13.22l7.98 6.19C12.43 13.72 17.74 9.5 24 9.5z"
											/><path
												fill="#4285F4"
												d="M46.98 24.55c0-1.57-.15-3.09-.38-4.55H24v9.02h12.94c-.58 2.96-2.26 5.48-4.78 7.18l7.73 6c4.51-4.18 7.09-10.36 7.09-17.65z"
											/><path
												fill="#FBBC05"
												d="M10.53 28.59c-.48-1.45-.76-2.99-.76-4.59s.27-3.14.76-4.59l-7.98-6.19C.92 16.46 0 20.12 0 24c0 3.88.92 7.54 2.56 10.78l7.97-6.19z"
											/><path
												fill="#34A853"
												d="M24 48c6.48 0 11.93-2.13 15.89-5.81l-7.73-6c-2.15 1.45-4.92 2.3-8.16 2.3-6.26 0-11.57-4.22-13.47-9.91l-7.98 6.19C6.51 42.62 14.62 48 24 48z"
											/><path fill="none" d="M0 0h48v48H0z" />
										</svg>
										<span>{$i18n.t('Continue with {{provider}}', { provider: 'Google' })}</span>
									</button>
								{/if}
								{#if $config?.oauth?.providers?.microsoft}
									<button
										class="flex justify-center items-center bg-gray-700/5 hover:bg-gray-700/10 dark:bg-gray-100/5 dark:hover:bg-gray-100/10 dark:text-gray-300 dark:hover:text-white transition w-full rounded-full font-medium text-sm py-2.5"
										on:click={() => {
											window.location.href = `${WEBUI_BASE_URL}/oauth/microsoft/login`;
										}}
									>
										<svg xmlns="http://www.w3.org/2000/svg" viewBox="0 0 21 21" class="size-6 mr-3">
											<rect x="1" y="1" width="9" height="9" fill="#f25022" /><rect
												x="1"
												y="11"
												width="9"
												height="9"
												fill="#00a4ef"
											/><rect x="11" y="1" width="9" height="9" fill="#7fba00" /><rect
												x="11"
												y="11"
												width="9"
												height="9"
												fill="#ffb900"
											/>
										</svg>
										<span>{$i18n.t('Continue with {{provider}}', { provider: 'Microsoft' })}</span>
									</button>
								{/if}
								{#if $config?.oauth?.providers?.github}
									<button
										class="flex justify-center items-center bg-gray-700/5 hover:bg-gray-700/10 dark:bg-gray-100/5 dark:hover:bg-gray-100/10 dark:text-gray-300 dark:hover:text-white transition w-full rounded-full font-medium text-sm py-2.5"
										on:click={() => {
											window.location.href = `${WEBUI_BASE_URL}/oauth/github/login`;
										}}
									>
										<svg xmlns="http://www.w3.org/2000/svg" viewBox="0 0 24 24" class="size-6 mr-3">
											<path
												fill="currentColor"
												d="M12 0C5.37 0 0 5.37 0 12c0 5.31 3.435 9.795 8.205 11.385.6.105.825-.255.825-.57 0-.285-.015-1.23-.015-2.235-3.015.555-3.795-.735-4.035-1.41-.135-.345-.72-1.41-1.23-1.695-.42-.225-1.02-.78-.015-.795.945-.015 1.62.87 1.845 1.23 1.08 1.815 2.805 1.305 3.495.99.105-.78.42-1.305.765-1.605-2.67-.3-5.46-1.335-5.46-5.925 0-1.305.465-2.385 1.23-3.225-.12-.3-.54-1.53.12-3.18 0 0 1.005-.315 3.3 1.23.96-.27 1.98-.405 3-.405s2.04.135 3 .405c2.295-1.56 3.3-1.23 3.3-1.23.66 1.65.24 2.88.12 3.18.765.84 1.23 1.92 1.23 3.225 0 4.605-2.805 5.625-5.475 5.925.435.375.81 1.095.81 2.22 0 1.605-.015 2.895-.015 3.3 0 .315.225.69.825.57C20.565 21.795 24 17.31 24 12c0-6.63-5.37-12-12-12z"
											/>
										</svg>
										<span>{$i18n.t('Continue with {{provider}}', { provider: 'GitHub' })}</span>
									</button>
								{/if}
								{#if $config?.oauth?.providers?.oidc}
									<button
										class="flex justify-center items-center bg-gray-700/5 hover:bg-gray-700/10 dark:bg-gray-100/5 dark:hover:bg-gray-100/10 dark:text-gray-300 dark:hover:text-white transition w-full rounded-full font-medium text-sm py-2.5"
										on:click={() => {
											window.location.href = `${WEBUI_BASE_URL}/oauth/oidc/login`;
										}}
									>
										<svg
											xmlns="http://www.w3.org/2000/svg"
											fill="none"
											viewBox="0 0 24 24"
											stroke-width="1.5"
											stroke="currentColor"
											class="size-6 mr-3"
										>
											<path
												stroke-linecap="round"
												stroke-linejoin="round"
												d="M15.75 5.25a3 3 0 0 1 3 3m3 0a6 6 0 0 1-7.029 5.912c-.563-.097-1.159.026-1.563.43L10.5 17.25H8.25v2.25H6v2.25H2.25v-2.818c0-.597.237-1.17.659-1.591l6.499-6.499c.404-.404.527-1 .43-1.563A6 6 0 1 1 21.75 8.25Z"
											/>
										</svg>

										<span
											>{$i18n.t('Continue with {{provider}}', {
												provider: $config?.oauth?.providers?.oidc ?? 'SSO'
											})}</span
										>
									</button>
								{/if}
							</div>
						{/if}

						{#if $config?.features.enable_ldap && $config?.features.enable_login_form}
							<div class="mt-2">
								<button
									class="flex justify-center items-center text-xs w-full text-center underline"
									type="button"
									on:click={() => {
										if (mode === 'ldap')
											mode = ($config?.onboarding ?? false) ? 'signup' : 'signin';
										else mode = 'ldap';
									}}
								>
									<span
										>{mode === 'ldap'
											? $i18n.t('Continue with Email')
											: $i18n.t('Continue with LDAP')}</span
									>
								</button>
							</div>
						{/if}
					</div>
				{/if}
			</div>
		</div>
	{/if}
</div><|MERGE_RESOLUTION|>--- conflicted
+++ resolved
@@ -12,16 +12,11 @@
 	import { WEBUI_NAME, config, user, socket } from '$lib/stores';
 
 	import { generateInitialsImage, canvasPixelTest } from '$lib/utils';
-	import i18n from '$lib/i18n';
-
 	import Spinner from '$lib/components/common/Spinner.svelte';
 	import OnBoarding from '$lib/components/OnBoarding.svelte';
 	import * as microsoftTeams from '@microsoft/teams-js';
-<<<<<<< HEAD
-=======
-
-	const i18n = getContext('i18n');
->>>>>>> 7fd06c21
+
+	const i18n = getContext('i18n') as any;
 
 	let loaded = false;
 
@@ -112,7 +107,7 @@
 				context &&
 				context.app &&
 				context.app.host &&
-				(context.app.host.name === 'teams' || context.app.host.name === 'teamsModern')
+				(context.app.host.name as string === 'teams' || context.app.host.name as string === 'teamsModern')
 			);
 		} catch (error) {
 			console.log('Not in Teams environment:', error);
@@ -128,7 +123,7 @@
 			if (context && context.user) {
 				return {
 					id: context.user.id,
-					email: context.user.email,
+					email: (context.user as any).email,
 					name: context.user.displayName
 				};
 			}
@@ -141,7 +136,7 @@
 	};
 
 	// Attempt silent authentication using Teams context
-	const attemptSilentAuth = async (userInfo) => {
+	const attemptSilentAuth = async (userInfo: any) => {
 		try {
 			// For Teams apps, we can use the user context directly
 			// This avoids the authentication context issue
@@ -258,81 +253,7 @@
 		await setSessionUser(sessionUser);
 	};
 
-	// Microsoft Teams Authentication
-	const handleTeamsAuthentication = async () => {
-		try {
-			// Initialize Teams SDK
-			await microsoftTeams.app.initialize();
-
-			// Check if we're in Teams environment
-			const context = await microsoftTeams.app.getContext();
-			console.log('Teams context:', context);
-
-			// Check if user is already authenticated in Teams
-			const userInfo = await microsoftTeams.authentication.getAuthToken();
-			if (userInfo) {
-				console.log('User already authenticated in Teams, attempting silent auth');
-
-				// Try to get user info directly from Teams
-				try {
-					const teamsUser = await microsoftTeams.app.getContext();
-					console.log('Teams user info:', teamsUser);
-
-					// Try to authenticate with the Teams token
-					const authResult = await microsoftTeams.authentication.authenticate({
-						url: `${WEBUI_BASE_URL}/oauth/microsoft/silent?teams_token=${encodeURIComponent(userInfo)}`,
-						width: 0, // Hidden window for silent auth
-						height: 0
-					});
-
-					if (authResult) {
-						localStorage.token = authResult;
-						const sessionUser = await getSessionUser(authResult).catch((error) => {
-							console.log('Silent auth failed, falling back to full auth:', error);
-							return null;
-						});
-
-						if (sessionUser) {
-							await setSessionUser(sessionUser);
-							return; // Success, exit early
-						}
-					}
-				} catch (silentError) {
-					console.log('Silent authentication failed, proceeding with full auth:', silentError);
-				}
-			}
-
-			// Full authentication flow with iframe
-			const authResult = await microsoftTeams.authentication.authenticate({
-				url: `${WEBUI_BASE_URL}/oauth/microsoft/login`,
-				width: 600,
-				height: 535
-			});
-
-			console.log('Teams authentication result:', authResult);
-
-			// The result should contain the token
-			if (authResult) {
-				localStorage.token = authResult;
-				const sessionUser = await getSessionUser(authResult).catch((error) => {
-					toast.error(`${error}`);
-					return null;
-				});
-
-				if (sessionUser) {
-					await setSessionUser(sessionUser);
-
-					// Close the authentication dialog
-					microsoftTeams.authentication.notifySuccess(authResult);
-				}
-			}
-		} catch (error) {
-			console.error('Teams authentication failed:', error);
-			toast.error('Teams authentication failed. Please try again.');
-			// Notify Teams that authentication failed
-			microsoftTeams.authentication.notifyFailure('Authentication failed');
-		}
-	};
+
 
 	let onboarding = false;
 
