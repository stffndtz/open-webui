<<<<<<< HEAD
<script lang="ts">
=======
<script>
	import DOMPurify from 'dompurify';
	import { marked } from 'marked';

>>>>>>> 0b5feb51
	import { toast } from 'svelte-sonner';

	import { onMount, getContext, tick } from 'svelte';
	import { goto } from '$app/navigation';
	import { page } from '$app/stores';

	import { getBackendConfig } from '$lib/apis';
	import { ldapUserSignIn, getSessionUser, userSignIn, userSignUp } from '$lib/apis/auths';

	import { WEBUI_API_BASE_URL, WEBUI_BASE_URL } from '$lib/constants';
	import { WEBUI_NAME, config, user, socket } from '$lib/stores';

<<<<<<< HEAD
	import { generateInitialsImage, canvasPixelTest } from '$lib/utils';
	import Spinner from '$lib/components/common/Spinner.svelte';
	import OnBoarding from '$lib/components/OnBoarding.svelte';
	import * as microsoftTeams from '@microsoft/teams-js';
=======
	import { generateInitialsImage, canvasPixelTest, querystringValue } from '$lib/utils';

	import Spinner from '$lib/components/common/Spinner.svelte';
	import OnBoarding from '$lib/components/OnBoarding.svelte';
	import SensitiveInput from '$lib/components/common/SensitiveInput.svelte';
>>>>>>> 0b5feb51

	const i18n = getContext('i18n') as any;

	let loaded = false;

	let mode = $config?.features.enable_ldap ? 'ldap' : 'signin';

	let name = '';
	let email = '';
	let password = '';
	let confirmPassword = '';

	let ldapUsername = '';

<<<<<<< HEAD
	const querystringValue = (key: string) => {
		const querystring = window.location.search;
		const urlParams = new URLSearchParams(querystring);
		return urlParams.get(key);
	};

	const setSessionUser = async (sessionUser: any) => {
=======
	const setSessionUser = async (sessionUser) => {
>>>>>>> 0b5feb51
		if (sessionUser) {
			console.log(sessionUser);
			toast.success($i18n.t(`You're now logged in.`));
			if (sessionUser.token) {
				localStorage.token = sessionUser.token;
			}
			$socket?.emit('user-join', { auth: { token: sessionUser.token } });
			await user.set(sessionUser);
			await config.set(await getBackendConfig());

			const redirectPath = querystringValue('redirect') || '/';
			goto(redirectPath);
		}
	};

	const signInHandler = async () => {
		const sessionUser = await userSignIn(email, password).catch((error) => {
			toast.error(`${error}`);
			return null;
		});

		await setSessionUser(sessionUser);
	};

	const signUpHandler = async () => {
		if ($config?.features?.enable_signup_password_confirmation) {
			if (password !== confirmPassword) {
				toast.error($i18n.t('Passwords do not match.'));
				return;
			}
		}

		const sessionUser = await userSignUp(name, email, password, generateInitialsImage(name)).catch(
			(error) => {
				toast.error(`${error}`);
				return null;
			}
		);

		await setSessionUser(sessionUser);
	};

	const ldapSignInHandler = async () => {
		const sessionUser = await ldapUserSignIn(ldapUsername, password).catch((error) => {
			toast.error(`${error}`);
			return null;
		});
		await setSessionUser(sessionUser);
	};

	const submitHandler = async () => {
		if (mode === 'ldap') {
			await ldapSignInHandler();
		} else if (mode === 'signin') {
			await signInHandler();
		} else {
			await signUpHandler();
		}
	};

	// Check if we're in a Teams environment
	const checkTeamsEnvironment = async () => {
		try {
			// Check if Teams SDK is available
			if (typeof microsoftTeams === 'undefined') {
				return false;
			}

			// Try to initialize the SDK
			await microsoftTeams.app.initialize();

			// Try to get context
			const context = await microsoftTeams.app.getContext();

			// Check if we're in Teams (not standalone)
			return (
				context &&
				context.app &&
				context.app.host &&
				((context.app.host.name as string) === 'teams' ||
					(context.app.host.name as string) === 'teamsModern')
			);
		} catch (error) {
			console.log('Not in Teams environment:', error);
			return false;
		}
	};

	// Get Teams user info if available
	const getTeamsUserInfo = async () => {
		try {
			// Try to get user info from context first (this is always available)
			const context = await microsoftTeams.app.getContext();
			if (context && context.user) {
				return {
					id: context.user.id,
					email: (context.user as any).email,
					name: context.user.displayName
				};
			}

			return null;
		} catch (error) {
			console.log('Could not get Teams user info:', error);
			return null;
		}
	};

	// Attempt silent authentication using Teams context
	const attemptSilentAuth = async (userInfo: any) => {
		try {
			// For Teams apps, we can use the user context directly
			// This avoids the authentication context issue
			if (userInfo && userInfo.id) {
				// Try to authenticate using the Teams user ID
				const response = await fetch(`${WEBUI_BASE_URL}/oauth/microsoft/silent`, {
					method: 'POST',
					headers: {
						'Content-Type': 'application/json'
					},
					body: JSON.stringify({
						teams_user_id: userInfo.id,
						teams_user_email: userInfo.email,
						teams_user_name: userInfo.name
					})
				});

				if (response.ok) {
					const authData = await response.json();
					if (authData.token) {
						localStorage.token = authData.token;
						const sessionUser = await getSessionUser(authData.token).catch((error) => {
							console.log('Silent auth failed, falling back to full auth:', error);
							return null;
						});

						if (sessionUser) {
							await setSessionUser(sessionUser);
							return true; // Success
						}
					}
				}
			}

			return false; // Silent auth failed
		} catch (error) {
			console.log('Silent authentication failed, proceeding with full auth:', error);
			return false;
		}
	};

	const handleTeamsAuthentication = async () => {
		try {
			// Check if we're in a Teams environment
			const isTeams = await checkTeamsEnvironment();
			if (!isTeams) {
				console.log('Not in Teams environment, skipping Teams authentication');
				return;
			}

			// Initialize Teams SDK
			await microsoftTeams.app.initialize();
			console.log('Teams SDK initialized successfully');

			// Get Teams context
			const context = await microsoftTeams.app.getContext();
			console.log('Teams context:', context);

			// Check if user is already authenticated in Teams
			const userInfo = await getTeamsUserInfo();
			if (userInfo) {
				console.log('User already authenticated in Teams, attempting silent auth');

				// Try silent authentication first
				const silentAuthResult = await attemptSilentAuth(userInfo);
				if (silentAuthResult) {
					return; // Success, exit early
				}
			}

			// For Teams apps, we need to use a different approach
			// Instead of using Teams authentication API, we'll redirect to our OAuth flow
			// This avoids the context restriction issue
			const authUrl = `${WEBUI_BASE_URL}/oauth/microsoft/login?teams_context=true`;

			// Use Teams navigation to open the auth URL
			try {
				await microsoftTeams.navigateToTab({
					tabName: 'auth',
					entityId: 'open-webui-auth'
				});
			} catch (navError) {
				console.log('Could not navigate to tab, using direct redirect:', navError);
				// Fallback to direct navigation
				window.location.href = authUrl;
			}
		} catch (error) {
			console.error('Teams authentication failed:', error);
			toast.error('Teams authentication failed. Please try again.');
		}
	};

	const checkOauthCallback = async () => {
		// Get the value of the 'token' cookie
		function getCookie(name) {
			const match = document.cookie.match(
				new RegExp('(?:^|; )' + name.replace(/([.$?*|{}()[\]\\/+^])/g, '\\$1') + '=([^;]*)')
			);
			return match ? decodeURIComponent(match[1]) : null;
		}

		const token = getCookie('token');
		if (!token) {
			return;
		}

		const sessionUser = await getSessionUser(token).catch((error) => {
			toast.error(`${error}`);
			return null;
		});
		if (!sessionUser) {
			return;
		}

		localStorage.token = token;
		await setSessionUser(sessionUser);
	};

	let onboarding = false;

	async function setLogoImage() {
		await tick();
		const logo = document.getElementById('logo') as HTMLImageElement;

		if (logo) {
			const isDarkMode = document.documentElement.classList.contains('dark');

			if (isDarkMode) {
				const darkImage = new Image();
				darkImage.src = `${WEBUI_BASE_URL}/static/favicon-dark.png`;

				darkImage.onload = () => {
					logo.src = `${WEBUI_BASE_URL}/static/favicon-dark.png`;
					logo.style.filter = ''; // Ensure no inversion is applied if favicon-dark.png exists
				};

				darkImage.onerror = () => {
					logo.style.filter = 'invert(1)'; // Invert image if favicon-dark.png is missing
				};
			}
		}
	}

	onMount(async () => {
		if ($user !== undefined) {
			const redirectPath = querystringValue('redirect') || '/';
			goto(redirectPath);
		}
		await checkOauthCallback();

		// Check if we're in Teams environment and handle authentication
		try {
			await microsoftTeams.app.initialize();
			console.log('Teams SDK initialized successfully');

			// If we're in Teams and no token, try Teams authentication
			if (!localStorage.token) {
				await handleTeamsAuthentication();
			}
		} catch (error) {
			console.log('Not in Teams environment or Teams SDK not available:', error);
		}

		loaded = true;
		setLogoImage();

		if (($config?.features.auth_trusted_header ?? false) || $config?.features.auth === false) {
			await signInHandler();
		} else {
			onboarding = $config?.onboarding ?? false;
		}
	});
</script>

<svelte:head>
	<title>
		{`${$WEBUI_NAME}`}
	</title>
</svelte:head>

<OnBoarding
	bind:show={onboarding}
	getStartedHandler={() => {
		onboarding = false;
		mode = $config?.features.enable_ldap ? 'ldap' : 'signup';
	}}
/>

<div class="w-full h-screen max-h-[100dvh] text-white relative" id="auth-page">
	<div class="w-full h-full absolute top-0 left-0 bg-white dark:bg-black"></div>

	<div class="w-full absolute top-0 left-0 right-0 h-8 drag-region" />

	{#if loaded}
		<div
			class="fixed bg-transparent min-h-screen w-full flex justify-center font-primary z-50 text-black dark:text-white"
			id="auth-container"
		>
			<div class="w-full px-10 min-h-screen flex flex-col text-center">
				{#if ($config?.features.auth_trusted_header ?? false) || $config?.features.auth === false}
					<div class=" my-auto pb-10 w-full sm:max-w-md">
						<div
							class="flex items-center justify-center gap-3 text-xl sm:text-2xl text-center font-semibold dark:text-gray-200"
						>
							<div>
								{$i18n.t('Signing in to {{WEBUI_NAME}}', { WEBUI_NAME: $WEBUI_NAME })}
							</div>

							<div>
								<Spinner className="size-5" />
							</div>
						</div>
					</div>
				{:else}
					<div class="my-auto flex flex-col justify-center items-center">
						<div class=" sm:max-w-md my-auto pb-10 w-full dark:text-gray-100">
							{#if $config?.metadata?.auth_logo_position === 'center'}
								<div class="flex justify-center mb-6">
									<img
										id="logo"
										crossorigin="anonymous"
										src="{WEBUI_BASE_URL}/static/favicon.png"
										class="size-24 rounded-full"
										alt=""
									/>
								</div>
							{/if}
							<form
								class=" flex flex-col justify-center"
								on:submit={(e) => {
									e.preventDefault();
									submitHandler();
								}}
							>
								<div class="mb-1">
									<div class=" text-2xl font-medium">
										{#if $config?.onboarding ?? false}
											{$i18n.t(`Get started with {{WEBUI_NAME}}`, { WEBUI_NAME: $WEBUI_NAME })}
										{:else if mode === 'ldap'}
											{$i18n.t(`Sign in to {{WEBUI_NAME}} with LDAP`, { WEBUI_NAME: $WEBUI_NAME })}
										{:else if mode === 'signin'}
											{$i18n.t(`Sign in to {{WEBUI_NAME}}`, { WEBUI_NAME: $WEBUI_NAME })}
										{:else}
											{$i18n.t(`Sign up to {{WEBUI_NAME}}`, { WEBUI_NAME: $WEBUI_NAME })}
										{/if}
									</div>

									{#if $config?.onboarding ?? false}
										<div class="mt-1 text-xs font-medium text-gray-600 dark:text-gray-500">
											ⓘ {$WEBUI_NAME}
											{$i18n.t(
												'does not make any external connections, and your data stays securely on your locally hosted server.'
											)}
										</div>
									{/if}
								</div>

								{#if $config?.features.enable_login_form || $config?.features.enable_ldap}
									<div class="flex flex-col mt-4">
										{#if mode === 'signup'}
											<div class="mb-2">
												<label for="name" class="text-sm font-medium text-left mb-1 block"
													>{$i18n.t('Name')}</label
												>
												<input
													bind:value={name}
													type="text"
													id="name"
													class="my-0.5 w-full text-sm outline-hidden bg-transparent placeholder:text-gray-300 dark:placeholder:text-gray-600"
													autocomplete="name"
													placeholder={$i18n.t('Enter Your Full Name')}
													required
												/>
											</div>
										{/if}

										{#if mode === 'ldap'}
											<div class="mb-2">
												<label for="username" class="text-sm font-medium text-left mb-1 block"
													>{$i18n.t('Username')}</label
												>
												<input
													bind:value={ldapUsername}
													type="text"
													class="my-0.5 w-full text-sm outline-hidden bg-transparent placeholder:text-gray-300 dark:placeholder:text-gray-600"
													autocomplete="username"
													name="username"
													id="username"
													placeholder={$i18n.t('Enter Your Username')}
													required
												/>
											</div>
										{:else}
											<div class="mb-2">
												<label for="email" class="text-sm font-medium text-left mb-1 block"
													>{$i18n.t('Email')}</label
												>
												<input
													bind:value={email}
													type="email"
													id="email"
													class="my-0.5 w-full text-sm outline-hidden bg-transparent placeholder:text-gray-300 dark:placeholder:text-gray-600"
													autocomplete="email"
													name="email"
													placeholder={$i18n.t('Enter Your Email')}
													required
												/>
											</div>
										{/if}

										<div>
											<label for="password" class="text-sm font-medium text-left mb-1 block"
												>{$i18n.t('Password')}</label
											>
											<SensitiveInput
												bind:value={password}
												type="password"
												id="password"
												class="my-0.5 w-full text-sm outline-hidden bg-transparent placeholder:text-gray-300 dark:placeholder:text-gray-600"
												placeholder={$i18n.t('Enter Your Password')}
												autocomplete={mode === 'signup' ? 'new-password' : 'current-password'}
												name="password"
												required
											/>
										</div>

										{#if mode === 'signup' && $config?.features?.enable_signup_password_confirmation}
											<div class="mt-2">
												<label
													for="confirm-password"
													class="text-sm font-medium text-left mb-1 block"
													>{$i18n.t('Confirm Password')}</label
												>
												<SensitiveInput
													bind:value={confirmPassword}
													type="password"
													id="confirm-password"
													class="my-0.5 w-full text-sm outline-hidden bg-transparent"
													placeholder={$i18n.t('Confirm Your Password')}
													autocomplete="new-password"
													name="confirm-password"
													required
												/>
											</div>
										{/if}
									</div>
								{/if}
								<div class="mt-5">
									{#if $config?.features.enable_login_form || $config?.features.enable_ldap}
										{#if mode === 'ldap'}
											<button
												class="bg-gray-700/5 hover:bg-gray-700/10 dark:bg-gray-100/5 dark:hover:bg-gray-100/10 dark:text-gray-300 dark:hover:text-white transition w-full rounded-full font-medium text-sm py-2.5"
												type="submit"
											>
												{$i18n.t('Authenticate')}
											</button>
										{:else}
											<button
												class="bg-gray-700/5 hover:bg-gray-700/10 dark:bg-gray-100/5 dark:hover:bg-gray-100/10 dark:text-gray-300 dark:hover:text-white transition w-full rounded-full font-medium text-sm py-2.5"
												type="submit"
											>
												{mode === 'signin'
													? $i18n.t('Sign in')
													: ($config?.onboarding ?? false)
														? $i18n.t('Create Admin Account')
														: $i18n.t('Create Account')}
											</button>

											{#if $config?.features.enable_signup && !($config?.onboarding ?? false)}
												<div class=" mt-4 text-sm text-center">
													{mode === 'signin'
														? $i18n.t("Don't have an account?")
														: $i18n.t('Already have an account?')}

													<button
														class=" font-medium underline"
														type="button"
														on:click={() => {
															if (mode === 'signin') {
																mode = 'signup';
															} else {
																mode = 'signin';
															}
														}}
													>
														{mode === 'signin' ? $i18n.t('Sign up') : $i18n.t('Sign in')}
													</button>
												</div>
											{/if}
										{/if}
									{/if}
								</div>
							</form>

							{#if Object.keys($config?.oauth?.providers ?? {}).length > 0}
								<div class="inline-flex items-center justify-center w-full">
									<hr class="w-32 h-px my-4 border-0 dark:bg-gray-100/10 bg-gray-700/10" />
									{#if $config?.features.enable_login_form || $config?.features.enable_ldap}
										<span
											class="px-3 text-sm font-medium text-gray-900 dark:text-white bg-transparent"
											>{$i18n.t('or')}</span
										>
									{/if}

									<hr class="w-32 h-px my-4 border-0 dark:bg-gray-100/10 bg-gray-700/10" />
								</div>
								<div class="flex flex-col space-y-2">
									{#if $config?.oauth?.providers?.google}
										<button
											class="flex justify-center items-center bg-gray-700/5 hover:bg-gray-700/10 dark:bg-gray-100/5 dark:hover:bg-gray-100/10 dark:text-gray-300 dark:hover:text-white transition w-full rounded-full font-medium text-sm py-2.5"
											on:click={() => {
												window.location.href = `${WEBUI_BASE_URL}/oauth/google/login`;
											}}
										>
											<svg
												xmlns="http://www.w3.org/2000/svg"
												viewBox="0 0 48 48"
												class="size-6 mr-3"
											>
												<path
													fill="#EA4335"
													d="M24 9.5c3.54 0 6.71 1.22 9.21 3.6l6.85-6.85C35.9 2.38 30.47 0 24 0 14.62 0 6.51 5.38 2.56 13.22l7.98 6.19C12.43 13.72 17.74 9.5 24 9.5z"
												/><path
													fill="#4285F4"
													d="M46.98 24.55c0-1.57-.15-3.09-.38-4.55H24v9.02h12.94c-.58 2.96-2.26 5.48-4.78 7.18l7.73 6c4.51-4.18 7.09-10.36 7.09-17.65z"
												/><path
													fill="#FBBC05"
													d="M10.53 28.59c-.48-1.45-.76-2.99-.76-4.59s.27-3.14.76-4.59l-7.98-6.19C.92 16.46 0 20.12 0 24c0 3.88.92 7.54 2.56 10.78l7.97-6.19z"
												/><path
													fill="#34A853"
													d="M24 48c6.48 0 11.93-2.13 15.89-5.81l-7.73-6c-2.15 1.45-4.92 2.3-8.16 2.3-6.26 0-11.57-4.22-13.47-9.91l-7.98 6.19C6.51 42.62 14.62 48 24 48z"
												/><path fill="none" d="M0 0h48v48H0z" />
											</svg>
											<span>{$i18n.t('Continue with {{provider}}', { provider: 'Google' })}</span>
										</button>
									{/if}
									{#if $config?.oauth?.providers?.microsoft}
										<button
											class="flex justify-center items-center bg-gray-700/5 hover:bg-gray-700/10 dark:bg-gray-100/5 dark:hover:bg-gray-100/10 dark:text-gray-300 dark:hover:text-white transition w-full rounded-full font-medium text-sm py-2.5"
											on:click={() => {
												window.location.href = `${WEBUI_BASE_URL}/oauth/microsoft/login`;
											}}
										>
											<svg
												xmlns="http://www.w3.org/2000/svg"
												viewBox="0 0 21 21"
												class="size-6 mr-3"
											>
												<rect x="1" y="1" width="9" height="9" fill="#f25022" /><rect
													x="1"
													y="11"
													width="9"
													height="9"
													fill="#00a4ef"
												/><rect x="11" y="1" width="9" height="9" fill="#7fba00" /><rect
													x="11"
													y="11"
													width="9"
													height="9"
													fill="#ffb900"
												/>
											</svg>
											<span>{$i18n.t('Continue with {{provider}}', { provider: 'Microsoft' })}</span
											>
										</button>
									{/if}
									{#if $config?.oauth?.providers?.github}
										<button
											class="flex justify-center items-center bg-gray-700/5 hover:bg-gray-700/10 dark:bg-gray-100/5 dark:hover:bg-gray-100/10 dark:text-gray-300 dark:hover:text-white transition w-full rounded-full font-medium text-sm py-2.5"
											on:click={() => {
												window.location.href = `${WEBUI_BASE_URL}/oauth/github/login`;
											}}
										>
											<svg
												xmlns="http://www.w3.org/2000/svg"
												viewBox="0 0 24 24"
												class="size-6 mr-3"
											>
												<path
													fill="currentColor"
													d="M12 0C5.37 0 0 5.37 0 12c0 5.31 3.435 9.795 8.205 11.385.6.105.825-.255.825-.57 0-.285-.015-1.23-.015-2.235-3.015.555-3.795-.735-4.035-1.41-.135-.345-.72-1.41-1.23-1.695-.42-.225-1.02-.78-.015-.795.945-.015 1.62.87 1.845 1.23 1.08 1.815 2.805 1.305 3.495.99.105-.78.42-1.305.765-1.605-2.67-.3-5.46-1.335-5.46-5.925 0-1.305.465-2.385 1.23-3.225-.12-.3-.54-1.53.12-3.18 0 0 1.005-.315 3.3 1.23.96-.27 1.98-.405 3-.405s2.04.135 3 .405c2.295-1.56 3.3-1.23 3.3-1.23.66 1.65.24 2.88.12 3.18.765.84 1.23 1.92 1.23 3.225 0 4.605-2.805 5.625-5.475 5.925.435.375.81 1.095.81 2.22 0 1.605-.015 2.895-.015 3.3 0 .315.225.69.825.57C20.565 21.795 24 17.31 24 12c0-6.63-5.37-12-12-12z"
												/>
											</svg>
											<span>{$i18n.t('Continue with {{provider}}', { provider: 'GitHub' })}</span>
										</button>
									{/if}
									{#if $config?.oauth?.providers?.oidc}
										<button
											class="flex justify-center items-center bg-gray-700/5 hover:bg-gray-700/10 dark:bg-gray-100/5 dark:hover:bg-gray-100/10 dark:text-gray-300 dark:hover:text-white transition w-full rounded-full font-medium text-sm py-2.5"
											on:click={() => {
												window.location.href = `${WEBUI_BASE_URL}/oauth/oidc/login`;
											}}
										>
											<svg
												xmlns="http://www.w3.org/2000/svg"
												fill="none"
												viewBox="0 0 24 24"
												stroke-width="1.5"
												stroke="currentColor"
												class="size-6 mr-3"
											>
												<path
													stroke-linecap="round"
													stroke-linejoin="round"
													d="M15.75 5.25a3 3 0 0 1 3 3m3 0a6 6 0 0 1-7.029 5.912c-.563-.097-1.159.026-1.563.43L10.5 17.25H8.25v2.25H6v2.25H2.25v-2.818c0-.597.237-1.17.659-1.591l6.499-6.499c.404-.404.527-1 .43-1.563A6 6 0 1 1 21.75 8.25Z"
												/>
											</svg>

											<span
												>{$i18n.t('Continue with {{provider}}', {
													provider: $config?.oauth?.providers?.oidc ?? 'SSO'
												})}</span
											>
										</button>
									{/if}
								</div>
							{/if}

							{#if $config?.features.enable_ldap && $config?.features.enable_login_form}
								<div class="mt-2">
									<button
										class="flex justify-center items-center text-xs w-full text-center underline"
										type="button"
										on:click={() => {
											if (mode === 'ldap')
												mode = ($config?.onboarding ?? false) ? 'signup' : 'signin';
											else mode = 'ldap';
										}}
									>
										<span
											>{mode === 'ldap'
												? $i18n.t('Continue with Email')
												: $i18n.t('Continue with LDAP')}</span
										>
									</button>
								</div>
							{/if}
						</div>
						{#if $config?.metadata?.login_footer}
							<div class="max-w-3xl mx-auto">
								<div class="mt-2 text-[0.7rem] text-gray-500 dark:text-gray-400 marked">
									{@html DOMPurify.sanitize(marked($config?.metadata?.login_footer))}
								</div>
							</div>
						{/if}
					</div>
				{/if}
			</div>
		</div>

		{#if !$config?.metadata?.auth_logo_position}
			<div class="fixed m-10 z-50">
				<div class="flex space-x-2">
					<div class=" self-center">
						<img
							id="logo"
							crossorigin="anonymous"
							src="{WEBUI_BASE_URL}/static/favicon.png"
							class=" w-6 rounded-full"
							alt=""
						/>
					</div>
				</div>
			</div>
		{/if}
	{/if}
</div><|MERGE_RESOLUTION|>--- conflicted
+++ resolved
@@ -1,11 +1,7 @@
-<<<<<<< HEAD
 <script lang="ts">
-=======
-<script>
 	import DOMPurify from 'dompurify';
 	import { marked } from 'marked';
 
->>>>>>> 0b5feb51
 	import { toast } from 'svelte-sonner';
 
 	import { onMount, getContext, tick } from 'svelte';
@@ -18,18 +14,12 @@
 	import { WEBUI_API_BASE_URL, WEBUI_BASE_URL } from '$lib/constants';
 	import { WEBUI_NAME, config, user, socket } from '$lib/stores';
 
-<<<<<<< HEAD
-	import { generateInitialsImage, canvasPixelTest } from '$lib/utils';
-	import Spinner from '$lib/components/common/Spinner.svelte';
-	import OnBoarding from '$lib/components/OnBoarding.svelte';
-	import * as microsoftTeams from '@microsoft/teams-js';
-=======
 	import { generateInitialsImage, canvasPixelTest, querystringValue } from '$lib/utils';
 
 	import Spinner from '$lib/components/common/Spinner.svelte';
 	import OnBoarding from '$lib/components/OnBoarding.svelte';
 	import SensitiveInput from '$lib/components/common/SensitiveInput.svelte';
->>>>>>> 0b5feb51
+	import * as microsoftTeams from '@microsoft/teams-js';
 
 	const i18n = getContext('i18n') as any;
 
@@ -44,17 +34,8 @@
 
 	let ldapUsername = '';
 
-<<<<<<< HEAD
-	const querystringValue = (key: string) => {
-		const querystring = window.location.search;
-		const urlParams = new URLSearchParams(querystring);
-		return urlParams.get(key);
-	};
 
 	const setSessionUser = async (sessionUser: any) => {
-=======
-	const setSessionUser = async (sessionUser) => {
->>>>>>> 0b5feb51
 		if (sessionUser) {
 			console.log(sessionUser);
 			toast.success($i18n.t(`You're now logged in.`));
