<script lang="ts">
	import { io } from 'socket.io-client';
	import { spring } from 'svelte/motion';
	import PyodideWorker from '$lib/workers/pyodide.worker?worker';
	import * as microsoftTeams from '@microsoft/teams-js';

	let loadingProgress = spring(0, {
		stiffness: 0.05
	});

	import { onMount, tick, setContext, onDestroy } from 'svelte';
	import {
		config,
		user,
		settings,
		theme,
		WEBUI_NAME,
		mobile,
		socket,
		chatId,
		chats,
		currentChatPage,
		tags,
		temporaryChatEnabled,
		isLastActiveTab,
		isApp,
		appInfo,
		toolServers,
		playingNotificationSound
	} from '$lib/stores';
	import { goto } from '$app/navigation';
	import { page } from '$app/stores';
	import { Toaster, toast } from 'svelte-sonner';

	import { executeToolServer, getBackendConfig } from '$lib/apis';
	import { getSessionUser, userSignOut } from '$lib/apis/auths';

	import '../tailwind.css';
	import '../app.css';

	import 'tippy.js/dist/tippy.css';

	import { WEBUI_BASE_URL, WEBUI_HOSTNAME } from '$lib/constants';
	import i18n, { initI18n, getLanguages, changeLanguage } from '$lib/i18n';
	import { bestMatchingLanguage } from '$lib/utils';
	import { getAllTags, getChatList } from '$lib/apis/chats';
	import NotificationToast from '$lib/components/NotificationToast.svelte';
	import AppSidebar from '$lib/components/app/AppSidebar.svelte';
	import { chatCompletion } from '$lib/apis/openai';

	import { beforeNavigate } from '$app/navigation';
	import { updated } from '$app/state';

	// handle frontend updates (https://svelte.dev/docs/kit/configuration#version)
	beforeNavigate(({ willUnload, to }) => {
		if (updated.current && !willUnload && to?.url) {
			location.href = to.url.href;
		}
	});

	setContext('i18n', i18n);

	const bc = new BroadcastChannel('active-tab-channel');

	let loaded = false;
	let tokenTimer: NodeJS.Timeout | null = null;

	const BREAKPOINT = 768;

	const setupSocket = async (enableWebsocket: boolean) => {
		const _socket = io(`${WEBUI_BASE_URL}` || '', {
			reconnection: true,
			reconnectionDelay: 1000,
			reconnectionDelayMax: 5000,
			randomizationFactor: 0.5,
			path: '/ws/socket.io',
			transports: enableWebsocket ? ['websocket'] : ['polling', 'websocket'],
			auth: { token: localStorage.token }
		});

		await socket.set(_socket);

		_socket.on('connect_error', (err) => {
			console.log('connect_error', err);
		});

		_socket.on('connect', () => {
			console.log('connected', _socket.id);
			if (localStorage.getItem('token')) {
				// Emit user-join event with auth token
				_socket.emit('user-join', { auth: { token: localStorage.token } });
			} else {
				console.warn('No token found in localStorage, user-join event not emitted');
			}
		});

		_socket.on('reconnect_attempt', (attempt) => {
			console.log('reconnect_attempt', attempt);
		});

		_socket.on('reconnect_failed', () => {
			console.log('reconnect_failed');
		});

		_socket.on('disconnect', (reason, details) => {
			console.log(`Socket ${_socket.id} disconnected due to ${reason}`);
			if (details) {
				console.log('Additional details:', details);
			}
		});
	};

	const executePythonAsWorker = async (id: string, code: string, cb: (result: any) => void) => {
		let result: any = null;
		let stdout: any = null;
		let stderr: any = null;

		let executing = true;
		let packages = [
			code.includes('requests') ? 'requests' : null,
			code.includes('bs4') ? 'beautifulsoup4' : null,
			code.includes('numpy') ? 'numpy' : null,
			code.includes('pandas') ? 'pandas' : null,
			code.includes('matplotlib') ? 'matplotlib' : null,
			code.includes('sklearn') ? 'scikit-learn' : null,
			code.includes('scipy') ? 'scipy' : null,
			code.includes('re') ? 'regex' : null,
			code.includes('seaborn') ? 'seaborn' : null,
			code.includes('sympy') ? 'sympy' : null,
			code.includes('tiktoken') ? 'tiktoken' : null,
			code.includes('pytz') ? 'pytz' : null
		].filter(Boolean);

		const pyodideWorker = new PyodideWorker();

		pyodideWorker.postMessage({
			id: id,
			code: code,
			packages: packages
		});

		setTimeout(() => {
			if (executing) {
				executing = false;
				stderr = 'Execution Time Limit Exceeded';
				pyodideWorker.terminate();

				if (cb) {
					cb(
						JSON.parse(
							JSON.stringify(
								{
									stdout: stdout,
									stderr: stderr,
									result: result
								},
								(_key, value) => (typeof value === 'bigint' ? value.toString() : value)
							)
						)
					);
				}
			}
		}, 60000);

		pyodideWorker.onmessage = (event) => {
			console.log('pyodideWorker.onmessage', event);
			const { id, ...data } = event.data;

			console.log(id, data);

			data['stdout'] && (stdout = data['stdout']);
			data['stderr'] && (stderr = data['stderr']);
			data['result'] && (result = data['result']);

			if (cb) {
				cb(
					JSON.parse(
						JSON.stringify(
							{
								stdout: stdout,
								stderr: stderr,
								result: result
							},
							(_key, value) => (typeof value === 'bigint' ? value.toString() : value)
						)
					)
				);
			}

			executing = false;
		};

		pyodideWorker.onerror = (event) => {
			console.log('pyodideWorker.onerror', event);

			if (cb) {
				cb(
					JSON.parse(
						JSON.stringify(
							{
								stdout: stdout,
								stderr: stderr,
								result: result
							},
							(_key, value) => (typeof value === 'bigint' ? value.toString() : value)
						)
					)
				);
			}
			executing = false;
		};
	};

	const executeTool = async (data: any, cb: (result: any) => void) => {
		const toolServer = $settings?.toolServers?.find(
			(server: any) => server.url === data.server?.url
		);
		const toolServerData = $toolServers?.find((server: any) => server.url === data.server?.url);

		console.log('executeTool', data, toolServer);

		if (toolServer) {
			console.log(toolServer);
			const res = await executeToolServer(
				(toolServer?.auth_type ?? 'bearer') === 'bearer'
					? (toolServer?.key as string)
					: localStorage.token || '',
				toolServer.url,
				data?.name,
				data?.params,
				toolServerData
			);

			console.log('executeToolServer', res);
			if (cb) {
				cb(JSON.parse(JSON.stringify(res)));
			}
		} else {
			if (cb) {
				cb(
					JSON.parse(
						JSON.stringify({
							error: 'Tool Server Not Found'
						})
					)
				);
			}
		}
	};

	const chatEventHandler = async (event: any, cb: (result: any) => void) => {
		const chat = $page.url.pathname.includes(`/c/${event.chat_id}`);

		let isFocused = document.visibilityState !== 'visible';
		if (window.electronAPI) {
			const res = await window.electronAPI.send({
				type: 'window:isFocused'
			});
			if (res) {
				isFocused = res.isFocused;
			}
		}

		await tick();
		const type = event?.data?.type ?? null;
		const data = event?.data?.data ?? null;

		if ((event.chat_id !== $chatId && !$temporaryChatEnabled) || isFocused) {
			if (type === 'chat:completion') {
				const { done, content, title } = data;

				if (done) {
					if ($settings?.notificationSoundAlways ?? false) {
						playingNotificationSound.set(true);

						const audio = new Audio(`/audio/notification.mp3`);
						audio.play().finally(() => {
							// Ensure the global state is reset after the sound finishes
							playingNotificationSound.set(false);
						});
					}

					if ($isLastActiveTab) {
						if ($settings?.notificationEnabled ?? false) {
							new Notification(`${title} • Open WebUI`, {
								body: content,
								icon: `${WEBUI_BASE_URL}/static/favicon.png`
							});
						}
					}

					toast.custom(NotificationToast, {
						componentProps: {
							onClick: () => {
								goto(`/c/${event.chat_id}`);
							},
							content: content,
							title: title
						},
						duration: 15000,
						unstyled: true
					});
				}
			} else if (type === 'chat:title') {
				currentChatPage.set(1);
				await chats.set(await getChatList(localStorage.token || '', $currentChatPage));
			} else if (type === 'chat:tags') {
				tags.set(await getAllTags(localStorage.token || ''));
			}
		} else if (data?.session_id === $socket?.id) {
			if (type === 'execute:python') {
				console.log('execute:python', data);
				executePythonAsWorker(data.id, data.code, cb);
			} else if (type === 'execute:tool') {
				console.log('execute:tool', data);
				executeTool(data, cb);
			} else if (type === 'request:chat:completion') {
				console.log(data, $socket?.id);
				const { session_id, channel, form_data, model } = data;

				try {
					const directConnections = ($settings?.directConnections as any) ?? {};

					if (directConnections) {
						const urlIdx = model?.urlIdx;

						const OPENAI_API_URL = directConnections.OPENAI_API_BASE_URLS[urlIdx];
						const OPENAI_API_KEY = directConnections.OPENAI_API_KEYS[urlIdx];
						const API_CONFIG = directConnections.OPENAI_API_CONFIGS[urlIdx];

						try {
							if (API_CONFIG?.prefix_id) {
								const prefixId = API_CONFIG.prefix_id;
								form_data['model'] = form_data['model'].replace(`${prefixId}.`, ``);
							}

							const [res, controller] = await chatCompletion(
								OPENAI_API_KEY,
								form_data,
								OPENAI_API_URL
							);

							if (res) {
								// raise if the response is not ok
								if (!res.ok) {
									throw await res.json();
								}

								if (form_data?.stream ?? false) {
									cb({
										status: true
									});
									console.log({ status: true });

									// res will either be SSE or JSON
									const reader = res.body?.getReader();
									const decoder = new TextDecoder();

									const processStream = async () => {
										if (!reader) return;

										while (true) {
											// Read data chunks from the response stream
											const { done, value } = await reader.read();
											if (done) {
												break;
											}

											// Decode the received chunk
											const chunk = decoder.decode(value, { stream: true });

											// Process lines within the chunk
											const lines = chunk.split('\n').filter((line) => line.trim() !== '');

											for (const line of lines) {
												console.log(line);
												$socket?.emit(channel, line);
											}
										}
									};

									// Process the stream in the background
									await processStream();
								} else {
									const data = await res.json();
									cb(data);
								}
							} else {
								throw new Error('An error occurred while fetching the completion');
							}
						} catch (error) {
							console.error('chatCompletion', error);
							cb(error);
						}
					}
				} catch (error) {
					console.error('chatCompletion', error);
					cb(error);
				} finally {
					$socket?.emit(channel, {
						done: true
					});
				}
			} else {
				console.log('chatEventHandler', event);
			}
		}
	};

	const channelEventHandler = async (event: any) => {
		if (event.data?.type === 'typing') {
			return;
		}

		// check url path
		const channel = $page.url.pathname.includes(`/channels/${event.channel_id}`);

		let isFocused = document.visibilityState !== 'visible';
		if (window.electronAPI) {
			const res = await window.electronAPI.send({
				type: 'window:isFocused'
			});
			if (res) {
				isFocused = res.isFocused;
			}
		}

		if ((!channel || isFocused) && event?.user?.id !== $user?.id) {
			await tick();
			const type = event?.data?.type ?? null;
			const data = event?.data?.data ?? null;

			if (type === 'message') {
				if ($isLastActiveTab) {
					if ($settings?.notificationEnabled ?? false) {
						new Notification(`${data?.user?.name} (#${event?.channel?.name}) • Open WebUI`, {
							body: data?.content,
							icon: data?.user?.profile_image_url ?? `${WEBUI_BASE_URL}/static/favicon.png`
						});
					}
				}

				toast.custom(NotificationToast, {
					componentProps: {
						onClick: () => {
							goto(`/channels/${event.channel_id}`);
						},
						content: data?.content,
						title: event?.channel?.name
					},
					duration: 15000,
					unstyled: true
				});
			}
		}
	};

	const TOKEN_EXPIRY_BUFFER = 60; // seconds

	// Check if we're in a Teams environment
	const checkTeamsEnvironment = async () => {
		try {
			// Check if Teams SDK is available
			if (typeof microsoftTeams === 'undefined') {
				return false;
			}

			// Try to initialize the SDK
			await microsoftTeams.app.initialize();

			// Try to get context
			const context = await microsoftTeams.app.getContext();

			// Check if we're in Teams (not standalone)
			return (
				context &&
				context.app &&
				context.app.host &&
				(context.app.host.name === 'teams' || context.app.host.name === 'teamsModern')
			);
		} catch (error) {
			console.log('Not in Teams environment:', error);
			return false;
		}
	};

	// Get Teams user info if available
	const getTeamsUserInfo = async () => {
		try {
			// Try to get user info from context first (this is always available)
			const context = await microsoftTeams.app.getContext();
			if (context && context.user) {
				return {
					id: context.user.id,
					email: context.user.email,
					name: context.user.displayName
				};
			}

			return null;
		} catch (error) {
			console.log('Could not get Teams user info:', error);
			return null;
		}
	};

	// Attempt silent authentication using Teams context
	const attemptSilentAuth = async (userInfo) => {
		try {
			// For Teams apps, we can use the user context directly
			// This avoids the authentication context issue
			if (userInfo && userInfo.id) {
				// Try to authenticate using the Teams user ID
				const response = await fetch(`${WEBUI_BASE_URL}/oauth/microsoft/silent`, {
					method: 'POST',
					headers: {
						'Content-Type': 'application/json'
					},
					body: JSON.stringify({
						teams_user_id: userInfo.id,
						teams_user_email: userInfo.email,
						teams_user_name: userInfo.name
					})
				});

				if (response.ok) {
					const authData = await response.json();
					if (authData.token) {
						localStorage.token = authData.token;
						const sessionUser = await getSessionUser(authData.token).catch((error) => {
							console.log('Silent auth failed, falling back to full auth:', error);
							return null;
						});

						if (sessionUser) {
							$socket?.emit('user-join', { auth: { token: sessionUser.token } });
							await user.set(sessionUser);
							await config.set(await getBackendConfig());
							return true; // Success
						}
					}
				}
			}

			return false; // Silent auth failed
		} catch (error) {
			console.log('Silent authentication failed, proceeding with full auth:', error);
			return false;
		}
	};

	const checkTokenExpiry = async () => {
		const exp = $user?.expires_at; // token expiry time in unix timestamp
		const now = Math.floor(Date.now() / 1000); // current time in unix timestamp

		if (!exp) {
			// If no expiry time is set, do nothing
			return;
		}

		if (now >= exp - TOKEN_EXPIRY_BUFFER) {
			const res = await userSignOut();
			user.set(undefined);
			localStorage.removeItem('token');

			location.href = res?.redirect_url ?? '/auth';
		}
	};

	// Microsoft Teams Authentication
	const handleTeamsAuthentication = async () => {
		try {
			// Initialize Teams SDK
			await microsoftTeams.app.initialize();

			// Check if we're in Teams environment
			const context = await microsoftTeams.app.getContext();
			console.log('Teams context:', context);

			// Check if user is already authenticated in Teams
			const userInfo = await microsoftTeams.authentication.getAuthToken();
			if (userInfo) {
				console.log('User already authenticated in Teams, attempting silent auth');

				// Try to get user info directly from Teams
				try {
					const teamsUser = await microsoftTeams.app.getContext();
					console.log('Teams user info:', teamsUser);

					// Try to authenticate with the Teams token
					const authResult = await microsoftTeams.authentication.authenticate({
						url: `${WEBUI_BASE_URL}/oauth/microsoft/silent?teams_token=${encodeURIComponent(userInfo)}`,
						width: 0, // Hidden window for silent auth
						height: 0
					});

					if (authResult) {
						localStorage.token = authResult;
						const sessionUser = await getSessionUser(authResult).catch((error) => {
							console.log('Silent auth failed, falling back to full auth:', error);
							return null;
						});

						if (sessionUser) {
							$socket?.emit('user-join', { auth: { token: sessionUser.token } });
							await user.set(sessionUser);
							await config.set(await getBackendConfig());
							return; // Success, exit early
						}
					}
				} catch (silentError) {
					console.log('Silent authentication failed, proceeding with full auth:', silentError);
				}
			}

			// Full authentication flow with iframe
			const authResult = await microsoftTeams.authentication.authenticate({
				url: `${WEBUI_BASE_URL}/oauth/microsoft/login`,
				width: 600,
				height: 535
			});

			console.log('Teams authentication result:', authResult);

			// The result should contain the token
			if (authResult) {
				localStorage.token = authResult;
				const sessionUser = await getSessionUser(authResult).catch((error) => {
					toast.error(`${error}`);
					return null;
				});

				if (sessionUser) {
					$socket?.emit('user-join', { auth: { token: sessionUser.token } });
					await user.set(sessionUser);
					await config.set(await getBackendConfig());

					// Close the authentication dialog
					microsoftTeams.authentication.notifySuccess(authResult);
				}
			}
		} catch (error) {
			console.error('Teams authentication failed:', error);
			toast.error('Teams authentication failed. Please try again.');
			// Notify Teams that authentication failed
			microsoftTeams.authentication.notifyFailure('Authentication failed');
		}
	};

	onMount(async () => {
		if (typeof window !== 'undefined' && window.applyTheme) {
			window.applyTheme();
		}

		if (window?.electronAPI) {
			const info = await window.electronAPI.send({
				type: 'app:info'
			});

			if (info) {
				isApp.set(true);
				appInfo.set(info);

				const data = await window.electronAPI.send({
					type: 'app:data'
				});

				if (data) {
					// Note: appData is not defined in the stores, so we'll skip this for now
					// appData.set(data);
				}
			}
		}

		// Listen for messages on the BroadcastChannel
		bc.onmessage = (event) => {
			if (event.data === 'active') {
				isLastActiveTab.set(false); // Another tab became active
			}
		};

		// Set yourself as the last active tab when this tab is focused
		const handleVisibilityChange = () => {
			if (document.visibilityState === 'visible') {
				isLastActiveTab.set(true); // This tab is now the active tab
				bc.postMessage('active'); // Notify other tabs that this tab is active

				// Check token expiry when the tab becomes active
				checkTokenExpiry();
			}
		};

		// Add event listener for visibility state changes
		document.addEventListener('visibilitychange', handleVisibilityChange);

		// Call visibility change handler initially to set state on load
		handleVisibilityChange();

		theme.set(localStorage.theme);

		mobile.set(window.innerWidth < BREAKPOINT);

		const onResize = () => {
			if (window.innerWidth < BREAKPOINT) {
				mobile.set(true);
			} else {
				mobile.set(false);
			}
		};
		window.addEventListener('resize', onResize);

		user.subscribe((value) => {
			if (value) {
				$socket?.off('chat-events', chatEventHandler);
				$socket?.off('channel-events', channelEventHandler);

				$socket?.on('chat-events', chatEventHandler);
				$socket?.on('channel-events', channelEventHandler);

				// Set up the token expiry check
				if (tokenTimer) {
					clearInterval(tokenTimer);
				}
				tokenTimer = setInterval(checkTokenExpiry, 15000);
			} else {
				$socket?.off('chat-events', chatEventHandler);
				$socket?.off('channel-events', channelEventHandler);
			}
		});

		let backendConfig = null;
		try {
			backendConfig = await getBackendConfig();
			console.log('Backend config:', backendConfig);
		} catch (error) {
			console.error('Error loading backend config:', error);
		}
		// Initialize i18n even if we didn't get a backend config,
		// so `/error` can show something that's not `undefined`.

		initI18n(localStorage?.locale);
		if (!localStorage.locale) {
			const languages = await getLanguages();
			const browserLanguages = navigator.languages
				? navigator.languages
				: [navigator.language || navigator.language];
			const lang = backendConfig.default_locale
				? backendConfig.default_locale
				: bestMatchingLanguage(languages, browserLanguages, 'en-US');
			changeLanguage(lang);
		}

		if (backendConfig) {
			// Save Backend Status to Store
			await config.set(backendConfig);
			await WEBUI_NAME.set(backendConfig.name);

			if ($config) {
				await setupSocket($config.features?.enable_websocket ?? true);

				const currentUrl = `${window.location.pathname}${window.location.search}`;
				const encodedUrl = encodeURIComponent(currentUrl);

				if (localStorage.token) {
					// Get Session User Info
					const sessionUser = await getSessionUser(localStorage.token).catch((error) => {
						toast.error(`${error}`);
						return null;
					});

					if (sessionUser) {
<<<<<<< HEAD
=======
						// Save Session User to Store
						$socket?.emit('user-join', { auth: { token: sessionUser.token } });

>>>>>>> e9191ef7
						await user.set(sessionUser);
						await config.set(await getBackendConfig());
					} else {
						// Redirect Invalid Session User to /auth Page
						localStorage.removeItem('token');
						await goto(`/auth?redirect=${encodedUrl}`);
					}
				} else {
					// Check if we're in Teams environment and handle authentication
					try {
						await microsoftTeams.app.initialize();
						console.log('Teams SDK initialized successfully');

						// If we're in Teams and no token, try Teams authentication
						if (!localStorage.token) {
							await handleTeamsAuthentication();
						}
					} catch (error) {
						console.log('Not in Teams environment or Teams SDK not available:', error);

						// Don't redirect if we're already on the auth page
						// Needed because we pass in tokens from OAuth logins via URL fragments
						if ($page.url.pathname !== '/auth') {
							await goto(`/auth?redirect=${encodedUrl}`);
						}
					}
				}
			}
		} else {
			// Redirect to /error when Backend Not Detected
			await goto(`/error`);
		}

		await tick();

		if (
			document.documentElement.classList.contains('her') &&
			document.getElementById('progress-bar')
		) {
			loadingProgress.subscribe((value) => {
				const progressBar = document.getElementById('progress-bar');

				if (progressBar) {
					progressBar.style.width = `${value}%`;
				}
			});

			await loadingProgress.set(100);

			document.getElementById('splash-screen')?.remove();

			const audio = new Audio(`/audio/greeting.mp3`);
			const playAudio = () => {
				audio.play();
				document.removeEventListener('click', playAudio);
			};

			document.addEventListener('click', playAudio);

			loaded = true;
		} else {
			document.getElementById('splash-screen')?.remove();
			loaded = true;
		}

		// Cleanup function
		onDestroy(() => {
			window.removeEventListener('resize', onResize);
		});
	});
</script>

<svelte:head>
	<title>{$WEBUI_NAME}</title>
	<link crossorigin="anonymous" rel="icon" href="{WEBUI_BASE_URL}/static/favicon.png" />
</svelte:head>

{#if loaded}
	{#if $isApp}
		<div class="flex flex-row h-screen">
			<AppSidebar />

			<div class="w-full flex-1 max-w-[calc(100%-4.5rem)]">
				<slot />
			</div>
		</div>
	{:else}
		<slot />
	{/if}
{/if}

<Toaster
	theme={$theme.includes('dark')
		? 'dark'
		: $theme === 'system'
			? window.matchMedia('(prefers-color-scheme: dark)').matches
				? 'dark'
				: 'light'
			: 'light'}
	richColors
	position="top-right"
	closeButton
/><|MERGE_RESOLUTION|>--- conflicted
+++ resolved
@@ -769,12 +769,6 @@
 					});
 
 					if (sessionUser) {
-<<<<<<< HEAD
-=======
-						// Save Session User to Store
-						$socket?.emit('user-join', { auth: { token: sessionUser.token } });
-
->>>>>>> e9191ef7
 						await user.set(sessionUser);
 						await config.set(await getBackendConfig());
 					} else {
