import asyncio
import inspect
import json
import logging
import mimetypes
import os
import shutil
import sys
import time
import random
from uuid import uuid4


from contextlib import asynccontextmanager
from urllib.parse import urlencode, parse_qs, urlparse
from pydantic import BaseModel
from sqlalchemy import text

from typing import Optional
from aiocache import cached
import aiohttp
import anyio.to_thread
import requests
from redis import Redis


from fastapi import (
    Depends,
    FastAPI,
    File,
    Form,
    HTTPException,
    Request,
    UploadFile,
    status,
    applications,
    BackgroundTasks,
)

from fastapi.openapi.docs import get_swagger_ui_html

from fastapi.middleware.cors import CORSMiddleware
from fastapi.responses import FileResponse, JSONResponse, RedirectResponse
from fastapi.staticfiles import StaticFiles

from starlette_compress import CompressMiddleware

from starlette.exceptions import HTTPException as StarletteHTTPException
from starlette.middleware.base import BaseHTTPMiddleware
from starlette.middleware.sessions import SessionMiddleware
from starlette.responses import Response, StreamingResponse


from open_webui.utils import logger
from open_webui.utils.audit import AuditLevel, AuditLoggingMiddleware
from open_webui.utils.logger import start_logger
from open_webui.socket.main import (
    app as socket_app,
    periodic_usage_pool_cleanup,
    get_models_in_use,
    get_active_user_ids,
)
from open_webui.routers import (
    audio,
    images,
    ollama,
    openai,
    retrieval,
    pipelines,
    tasks,
    auths,
    channels,
    chats,
    notes,
    folders,
    configs,
    groups,
    files,
    functions,
    memories,
    models,
    knowledge,
    prompts,
    evaluations,
    tools,
    users,
    utils,
)

from open_webui.routers.retrieval import (
    get_embedding_function,
    get_ef,
    get_rf,
)

from open_webui.internal.db import Session, engine

from open_webui.models.functions import Functions
from open_webui.models.models import Models
from open_webui.models.users import UserModel, Users
from open_webui.models.chats import Chats

from open_webui.config import (
    LICENSE_KEY,
    # Ollama
    ENABLE_OLLAMA_API,
    OLLAMA_BASE_URLS,
    OLLAMA_API_CONFIGS,
    # OpenAI
    ENABLE_OPENAI_API,
    ONEDRIVE_CLIENT_ID,
    ONEDRIVE_SHAREPOINT_URL,
    ONEDRIVE_SHAREPOINT_TENANT_ID,
    OPENAI_API_BASE_URLS,
    OPENAI_API_KEYS,
    OPENAI_API_CONFIGS,
    # Direct Connections
    ENABLE_DIRECT_CONNECTIONS,
    # Thread pool size for FastAPI/AnyIO
    THREAD_POOL_SIZE,
    # Tool Server Configs
    TOOL_SERVER_CONNECTIONS,
    # Code Execution
    ENABLE_CODE_EXECUTION,
    CODE_EXECUTION_ENGINE,
    CODE_EXECUTION_JUPYTER_URL,
    CODE_EXECUTION_JUPYTER_AUTH,
    CODE_EXECUTION_JUPYTER_AUTH_TOKEN,
    CODE_EXECUTION_JUPYTER_AUTH_PASSWORD,
    CODE_EXECUTION_JUPYTER_TIMEOUT,
    ENABLE_CODE_INTERPRETER,
    CODE_INTERPRETER_ENGINE,
    CODE_INTERPRETER_PROMPT_TEMPLATE,
    CODE_INTERPRETER_JUPYTER_URL,
    CODE_INTERPRETER_JUPYTER_AUTH,
    CODE_INTERPRETER_JUPYTER_AUTH_TOKEN,
    CODE_INTERPRETER_JUPYTER_AUTH_PASSWORD,
    CODE_INTERPRETER_JUPYTER_TIMEOUT,
    # Image
    AUTOMATIC1111_API_AUTH,
    AUTOMATIC1111_BASE_URL,
    AUTOMATIC1111_CFG_SCALE,
    AUTOMATIC1111_SAMPLER,
    AUTOMATIC1111_SCHEDULER,
    COMFYUI_BASE_URL,
    COMFYUI_API_KEY,
    COMFYUI_WORKFLOW,
    COMFYUI_WORKFLOW_NODES,
    ENABLE_IMAGE_GENERATION,
    ENABLE_IMAGE_PROMPT_GENERATION,
    IMAGE_GENERATION_ENGINE,
    IMAGE_GENERATION_MODEL,
    IMAGE_SIZE,
    IMAGE_STEPS,
    IMAGES_OPENAI_API_BASE_URL,
    IMAGES_OPENAI_API_KEY,
    IMAGES_GEMINI_API_BASE_URL,
    IMAGES_GEMINI_API_KEY,
    # Audio
    AUDIO_STT_ENGINE,
    AUDIO_STT_MODEL,
    AUDIO_STT_SUPPORTED_CONTENT_TYPES,
    AUDIO_STT_OPENAI_API_BASE_URL,
    AUDIO_STT_OPENAI_API_KEY,
    AUDIO_STT_AZURE_API_KEY,
    AUDIO_STT_AZURE_REGION,
    AUDIO_STT_AZURE_LOCALES,
    AUDIO_STT_AZURE_BASE_URL,
    AUDIO_STT_AZURE_MAX_SPEAKERS,
    AUDIO_TTS_API_KEY,
    AUDIO_TTS_ENGINE,
    AUDIO_TTS_MODEL,
    AUDIO_TTS_OPENAI_API_BASE_URL,
    AUDIO_TTS_OPENAI_API_KEY,
    AUDIO_TTS_SPLIT_ON,
    AUDIO_TTS_VOICE,
    AUDIO_TTS_AZURE_SPEECH_REGION,
    AUDIO_TTS_AZURE_SPEECH_BASE_URL,
    AUDIO_TTS_AZURE_SPEECH_OUTPUT_FORMAT,
    PLAYWRIGHT_WS_URL,
    PLAYWRIGHT_TIMEOUT,
    FIRECRAWL_API_BASE_URL,
    FIRECRAWL_API_KEY,
    WEB_LOADER_ENGINE,
    WHISPER_MODEL,
    WHISPER_VAD_FILTER,
    WHISPER_LANGUAGE,
    DEEPGRAM_API_KEY,
    WHISPER_MODEL_AUTO_UPDATE,
    WHISPER_MODEL_DIR,
    # Retrieval
    RAG_TEMPLATE,
    DEFAULT_RAG_TEMPLATE,
    RAG_FULL_CONTEXT,
    BYPASS_EMBEDDING_AND_RETRIEVAL,
    RAG_EMBEDDING_MODEL,
    RAG_EMBEDDING_MODEL_AUTO_UPDATE,
    RAG_EMBEDDING_MODEL_TRUST_REMOTE_CODE,
    RAG_RERANKING_ENGINE,
    RAG_RERANKING_MODEL,
    RAG_EXTERNAL_RERANKER_URL,
    RAG_EXTERNAL_RERANKER_API_KEY,
    RAG_RERANKING_MODEL_AUTO_UPDATE,
    RAG_RERANKING_MODEL_TRUST_REMOTE_CODE,
    RAG_EMBEDDING_ENGINE,
    RAG_EMBEDDING_BATCH_SIZE,
    RAG_TOP_K,
    RAG_TOP_K_RERANKER,
    RAG_RELEVANCE_THRESHOLD,
    RAG_HYBRID_BM25_WEIGHT,
    RAG_ALLOWED_FILE_EXTENSIONS,
    RAG_FILE_MAX_COUNT,
    RAG_FILE_MAX_SIZE,
    FILE_IMAGE_COMPRESSION_WIDTH,
    FILE_IMAGE_COMPRESSION_HEIGHT,
    RAG_OPENAI_API_BASE_URL,
    RAG_OPENAI_API_KEY,
    RAG_AZURE_OPENAI_BASE_URL,
    RAG_AZURE_OPENAI_API_KEY,
    RAG_AZURE_OPENAI_API_VERSION,
    RAG_OLLAMA_BASE_URL,
    RAG_OLLAMA_API_KEY,
    CHUNK_OVERLAP,
    CHUNK_SIZE,
    CONTENT_EXTRACTION_ENGINE,
    DATALAB_MARKER_API_KEY,
    DATALAB_MARKER_LANGS,
    DATALAB_MARKER_SKIP_CACHE,
    DATALAB_MARKER_FORCE_OCR,
    DATALAB_MARKER_PAGINATE,
    DATALAB_MARKER_STRIP_EXISTING_OCR,
    DATALAB_MARKER_DISABLE_IMAGE_EXTRACTION,
    DATALAB_MARKER_OUTPUT_FORMAT,
    DATALAB_MARKER_USE_LLM,
    EXTERNAL_DOCUMENT_LOADER_URL,
    EXTERNAL_DOCUMENT_LOADER_API_KEY,
    TIKA_SERVER_URL,
    DOCLING_SERVER_URL,
    DOCLING_OCR_ENGINE,
    DOCLING_OCR_LANG,
    DOCLING_DO_PICTURE_DESCRIPTION,
    DOCLING_PICTURE_DESCRIPTION_MODE,
    DOCLING_PICTURE_DESCRIPTION_LOCAL,
    DOCLING_PICTURE_DESCRIPTION_API,
    DOCUMENT_INTELLIGENCE_ENDPOINT,
    DOCUMENT_INTELLIGENCE_KEY,
    MISTRAL_OCR_API_KEY,
    RAG_TEXT_SPLITTER,
    TIKTOKEN_ENCODING_NAME,
    PDF_EXTRACT_IMAGES,
    YOUTUBE_LOADER_LANGUAGE,
    YOUTUBE_LOADER_PROXY_URL,
    # Retrieval (Web Search)
    ENABLE_WEB_SEARCH,
    WEB_SEARCH_ENGINE,
    BYPASS_WEB_SEARCH_EMBEDDING_AND_RETRIEVAL,
    BYPASS_WEB_SEARCH_WEB_LOADER,
    WEB_SEARCH_RESULT_COUNT,
    WEB_SEARCH_CONCURRENT_REQUESTS,
    WEB_SEARCH_TRUST_ENV,
    WEB_SEARCH_DOMAIN_FILTER_LIST,
    JINA_API_KEY,
    SEARCHAPI_API_KEY,
    SEARCHAPI_ENGINE,
    SERPAPI_API_KEY,
    SERPAPI_ENGINE,
    SEARXNG_QUERY_URL,
    YACY_QUERY_URL,
    YACY_USERNAME,
    YACY_PASSWORD,
    SERPER_API_KEY,
    SERPLY_API_KEY,
    SERPSTACK_API_KEY,
    SERPSTACK_HTTPS,
    TAVILY_API_KEY,
    TAVILY_EXTRACT_DEPTH,
    BING_SEARCH_V7_ENDPOINT,
    BING_SEARCH_V7_SUBSCRIPTION_KEY,
    BRAVE_SEARCH_API_KEY,
    EXA_API_KEY,
    PERPLEXITY_API_KEY,
    PERPLEXITY_MODEL,
    PERPLEXITY_SEARCH_CONTEXT_USAGE,
    SOUGOU_API_SID,
    SOUGOU_API_SK,
    KAGI_SEARCH_API_KEY,
    MOJEEK_SEARCH_API_KEY,
    BOCHA_SEARCH_API_KEY,
    GOOGLE_PSE_API_KEY,
    GOOGLE_PSE_ENGINE_ID,
    GOOGLE_DRIVE_CLIENT_ID,
    GOOGLE_DRIVE_API_KEY,
    ONEDRIVE_CLIENT_ID,
    ONEDRIVE_SHAREPOINT_URL,
    ONEDRIVE_SHAREPOINT_TENANT_ID,
    ENABLE_RAG_HYBRID_SEARCH,
    ENABLE_RAG_LOCAL_WEB_FETCH,
    ENABLE_WEB_LOADER_SSL_VERIFICATION,
    ENABLE_GOOGLE_DRIVE_INTEGRATION,
    ENABLE_ONEDRIVE_INTEGRATION,
    UPLOAD_DIR,
    EXTERNAL_WEB_SEARCH_URL,
    EXTERNAL_WEB_SEARCH_API_KEY,
    EXTERNAL_WEB_LOADER_URL,
    EXTERNAL_WEB_LOADER_API_KEY,
    # WebUI
    WEBUI_AUTH,
    WEBUI_NAME,
    WEBUI_BANNERS,
    WEBHOOK_URL,
    ADMIN_EMAIL,
    SHOW_ADMIN_DETAILS,
    JWT_EXPIRES_IN,
    ENABLE_SIGNUP,
    ENABLE_LOGIN_FORM,
    ENABLE_API_KEY,
    ENABLE_API_KEY_ENDPOINT_RESTRICTIONS,
    API_KEY_ALLOWED_ENDPOINTS,
    ENABLE_CHANNELS,
    ENABLE_NOTES,
    ENABLE_COMMUNITY_SHARING,
    ENABLE_MESSAGE_RATING,
    ENABLE_USER_WEBHOOKS,
    ENABLE_EVALUATION_ARENA_MODELS,
    USER_PERMISSIONS,
    DEFAULT_USER_ROLE,
    PENDING_USER_OVERLAY_CONTENT,
    PENDING_USER_OVERLAY_TITLE,
    DEFAULT_PROMPT_SUGGESTIONS,
    DEFAULT_MODELS,
    DEFAULT_ARENA_MODEL,
    MODEL_ORDER_LIST,
    EVALUATION_ARENA_MODELS,
    # WebUI (OAuth)
    ENABLE_OAUTH_ROLE_MANAGEMENT,
    OAUTH_ROLES_CLAIM,
    OAUTH_EMAIL_CLAIM,
    OAUTH_PICTURE_CLAIM,
    OAUTH_USERNAME_CLAIM,
    OAUTH_ALLOWED_ROLES,
    OAUTH_ADMIN_ROLES,
    # WebUI (LDAP)
    ENABLE_LDAP,
    LDAP_SERVER_LABEL,
    LDAP_SERVER_HOST,
    LDAP_SERVER_PORT,
    LDAP_ATTRIBUTE_FOR_MAIL,
    LDAP_ATTRIBUTE_FOR_USERNAME,
    LDAP_SEARCH_FILTERS,
    LDAP_SEARCH_BASE,
    LDAP_APP_DN,
    LDAP_APP_PASSWORD,
    LDAP_USE_TLS,
    LDAP_CA_CERT_FILE,
    LDAP_VALIDATE_CERT,
    LDAP_CIPHERS,
    # LDAP Group Management
    ENABLE_LDAP_GROUP_MANAGEMENT,
    ENABLE_LDAP_GROUP_CREATION,
    LDAP_ATTRIBUTE_FOR_GROUPS,
    # Misc
    ENV,
    CACHE_DIR,
    STATIC_DIR,
    FRONTEND_BUILD_DIR,
    CORS_ALLOW_ORIGIN,
    DEFAULT_LOCALE,
    OAUTH_PROVIDERS,
    WEBUI_URL,
    RESPONSE_WATERMARK,
    # Admin
    ENABLE_ADMIN_CHAT_ACCESS,
    ENABLE_ADMIN_EXPORT,
    # Tasks
    TASK_MODEL,
    TASK_MODEL_EXTERNAL,
    ENABLE_TAGS_GENERATION,
    ENABLE_TITLE_GENERATION,
    ENABLE_FOLLOW_UP_GENERATION,
    ENABLE_SEARCH_QUERY_GENERATION,
    ENABLE_RETRIEVAL_QUERY_GENERATION,
    ENABLE_AUTOCOMPLETE_GENERATION,
    TITLE_GENERATION_PROMPT_TEMPLATE,
    FOLLOW_UP_GENERATION_PROMPT_TEMPLATE,
    TAGS_GENERATION_PROMPT_TEMPLATE,
    IMAGE_PROMPT_GENERATION_PROMPT_TEMPLATE,
    TOOLS_FUNCTION_CALLING_PROMPT_TEMPLATE,
    QUERY_GENERATION_PROMPT_TEMPLATE,
    AUTOCOMPLETE_GENERATION_PROMPT_TEMPLATE,
    AUTOCOMPLETE_GENERATION_INPUT_MAX_LENGTH,
    AppConfig,
    reset_config,
)
from open_webui.env import (
    AUDIT_EXCLUDED_PATHS,
    AUDIT_LOG_LEVEL,
    CHANGELOG,
    REDIS_URL,
    REDIS_SENTINEL_HOSTS,
    REDIS_SENTINEL_PORT,
    GLOBAL_LOG_LEVEL,
    MAX_BODY_LOG_SIZE,
    SAFE_MODE,
    SRC_LOG_LEVELS,
    VERSION,
    INSTANCE_ID,
    WEBUI_BUILD_HASH,
    WEBUI_SECRET_KEY,
    WEBUI_SESSION_COOKIE_SAME_SITE,
    WEBUI_SESSION_COOKIE_SECURE,
    WEBUI_AUTH_TRUSTED_EMAIL_HEADER,
    WEBUI_AUTH_TRUSTED_NAME_HEADER,
    WEBUI_AUTH_SIGNOUT_REDIRECT_URL,
    ENABLE_WEBSOCKET_SUPPORT,
    BYPASS_MODEL_ACCESS_CONTROL,
    RESET_CONFIG_ON_START,
    OFFLINE_MODE,
    ENABLE_OTEL,
    EXTERNAL_PWA_MANIFEST_URL,
    AIOHTTP_CLIENT_SESSION_SSL,
)


from open_webui.utils.models import (
    get_all_models,
    get_all_base_models,
    check_model_access,
)
from open_webui.utils.chat import (
    generate_chat_completion as chat_completion_handler,
    chat_completed as chat_completed_handler,
    chat_action as chat_action_handler,
)
from open_webui.utils.embeddings import generate_embeddings
from open_webui.utils.middleware import process_chat_payload, process_chat_response
from open_webui.utils.access_control import has_access

from open_webui.utils.auth import (
    get_license_data,
    get_http_authorization_cred,
    decode_token,
    get_admin_user,
    get_verified_user,
)
from open_webui.utils.plugin import install_tool_and_function_dependencies
from open_webui.utils.oauth import OAuthManager
from open_webui.utils.security_headers import SecurityHeadersMiddleware
from open_webui.utils.redis import get_redis_connection

from open_webui.tasks import (
    redis_task_command_listener,
    list_task_ids_by_chat_id,
    stop_task,
    list_tasks,
)  # Import from tasks.py

from open_webui.utils.redis import get_sentinels_from_env


if SAFE_MODE:
    print("SAFE MODE ENABLED")
    Functions.deactivate_all_functions()

logging.basicConfig(stream=sys.stdout, level=GLOBAL_LOG_LEVEL)
log = logging.getLogger(__name__)
log.setLevel(SRC_LOG_LEVELS["MAIN"])


class SPAStaticFiles(StaticFiles):
    async def get_response(self, path: str, scope):
        try:
            return await super().get_response(path, scope)
        except (HTTPException, StarletteHTTPException) as ex:
            if ex.status_code == 404:
                if path.endswith(".js"):
                    # Return 404 for javascript files
                    raise ex
                else:
                    return await super().get_response("index.html", scope)
            else:
                raise ex


print(
    rf"""
 ██████╗ ██████╗ ███████╗███╗   ██╗    ██╗    ██╗███████╗██████╗ ██╗   ██╗██╗
██╔═══██╗██╔══██╗██╔════╝████╗  ██║    ██║    ██║██╔════╝██╔══██╗██║   ██║██║
██║   ██║██████╔╝█████╗  ██╔██╗ ██║    ██║ █╗ ██║█████╗  ██████╔╝██║   ██║██║
██║   ██║██╔═══╝ ██╔══╝  ██║╚██╗██║    ██║███╗██║██╔══╝  ██╔══██╗██║   ██║██║
╚██████╔╝██║     ███████╗██║ ╚████║    ╚███╔███╔╝███████╗██████╔╝╚██████╔╝██║
 ╚═════╝ ╚═╝     ╚══════╝╚═╝  ╚═══╝     ╚══╝╚══╝ ╚══════╝╚═════╝  ╚═════╝ ╚═╝


v{VERSION} - building the best AI user interface.
{f"Commit: {WEBUI_BUILD_HASH}" if WEBUI_BUILD_HASH != "dev-build" else ""}
https://github.com/open-webui/open-webui
"""
)


@asynccontextmanager
async def lifespan(app: FastAPI):
    app.state.instance_id = INSTANCE_ID
    start_logger()

    if RESET_CONFIG_ON_START:
        reset_config()

    if LICENSE_KEY:
        get_license_data(app, LICENSE_KEY)

    # This should be blocking (sync) so functions are not deactivated on first /get_models calls
    # when the first user lands on the / route.
    log.info("Installing external dependencies of functions and tools...")
    install_tool_and_function_dependencies()

    app.state.redis = get_redis_connection(
        redis_url=REDIS_URL,
        redis_sentinels=get_sentinels_from_env(
            REDIS_SENTINEL_HOSTS, REDIS_SENTINEL_PORT
        ),
        async_mode=True,
    )

    if app.state.redis is not None:
        app.state.redis_task_command_listener = asyncio.create_task(
            redis_task_command_listener(app)
        )

    if THREAD_POOL_SIZE and THREAD_POOL_SIZE > 0:
        limiter = anyio.to_thread.current_default_thread_limiter()
        limiter.total_tokens = THREAD_POOL_SIZE

    asyncio.create_task(periodic_usage_pool_cleanup())

    yield

    if hasattr(app.state, "redis_task_command_listener"):
        app.state.redis_task_command_listener.cancel()


app = FastAPI(
    title="Open WebUI",
    docs_url="/docs" if ENV == "dev" else None,
    openapi_url="/openapi.json" if ENV == "dev" else None,
    redoc_url=None,
    lifespan=lifespan,
)

oauth_manager = OAuthManager(app)

app.state.instance_id = None
app.state.config = AppConfig(
    redis_url=REDIS_URL,
    redis_sentinels=get_sentinels_from_env(REDIS_SENTINEL_HOSTS, REDIS_SENTINEL_PORT),
)
app.state.redis = None

app.state.WEBUI_NAME = WEBUI_NAME
app.state.LICENSE_METADATA = None


########################################
#
# OPENTELEMETRY
#
########################################

if ENABLE_OTEL:
    from open_webui.utils.telemetry.setup import setup as setup_opentelemetry

    setup_opentelemetry(app=app, db_engine=engine)


########################################
#
# OLLAMA
#
########################################


app.state.config.ENABLE_OLLAMA_API = ENABLE_OLLAMA_API
app.state.config.OLLAMA_BASE_URLS = OLLAMA_BASE_URLS
app.state.config.OLLAMA_API_CONFIGS = OLLAMA_API_CONFIGS

app.state.OLLAMA_MODELS = {}

########################################
#
# OPENAI
#
########################################

app.state.config.ENABLE_OPENAI_API = ENABLE_OPENAI_API
app.state.config.OPENAI_API_BASE_URLS = OPENAI_API_BASE_URLS
app.state.config.OPENAI_API_KEYS = OPENAI_API_KEYS
app.state.config.OPENAI_API_CONFIGS = OPENAI_API_CONFIGS

app.state.OPENAI_MODELS = {}

########################################
#
# TOOL SERVERS
#
########################################

app.state.config.TOOL_SERVER_CONNECTIONS = TOOL_SERVER_CONNECTIONS
app.state.TOOL_SERVERS = []

########################################
#
# DIRECT CONNECTIONS
#
########################################

app.state.config.ENABLE_DIRECT_CONNECTIONS = ENABLE_DIRECT_CONNECTIONS

########################################
#
# WEBUI
#
########################################

app.state.config.WEBUI_URL = WEBUI_URL
app.state.config.ENABLE_SIGNUP = ENABLE_SIGNUP
app.state.config.ENABLE_LOGIN_FORM = ENABLE_LOGIN_FORM

app.state.config.ENABLE_API_KEY = ENABLE_API_KEY
app.state.config.ENABLE_API_KEY_ENDPOINT_RESTRICTIONS = (
    ENABLE_API_KEY_ENDPOINT_RESTRICTIONS
)
app.state.config.API_KEY_ALLOWED_ENDPOINTS = API_KEY_ALLOWED_ENDPOINTS

app.state.config.JWT_EXPIRES_IN = JWT_EXPIRES_IN

app.state.config.SHOW_ADMIN_DETAILS = SHOW_ADMIN_DETAILS
app.state.config.ADMIN_EMAIL = ADMIN_EMAIL


app.state.config.DEFAULT_MODELS = DEFAULT_MODELS
app.state.config.DEFAULT_PROMPT_SUGGESTIONS = DEFAULT_PROMPT_SUGGESTIONS
app.state.config.DEFAULT_USER_ROLE = DEFAULT_USER_ROLE

app.state.config.PENDING_USER_OVERLAY_CONTENT = PENDING_USER_OVERLAY_CONTENT
app.state.config.PENDING_USER_OVERLAY_TITLE = PENDING_USER_OVERLAY_TITLE

app.state.config.RESPONSE_WATERMARK = RESPONSE_WATERMARK

app.state.config.USER_PERMISSIONS = USER_PERMISSIONS
app.state.config.WEBHOOK_URL = WEBHOOK_URL
app.state.config.BANNERS = WEBUI_BANNERS
app.state.config.MODEL_ORDER_LIST = MODEL_ORDER_LIST


app.state.config.ENABLE_CHANNELS = ENABLE_CHANNELS
app.state.config.ENABLE_NOTES = ENABLE_NOTES
app.state.config.ENABLE_COMMUNITY_SHARING = ENABLE_COMMUNITY_SHARING
app.state.config.ENABLE_MESSAGE_RATING = ENABLE_MESSAGE_RATING
app.state.config.ENABLE_USER_WEBHOOKS = ENABLE_USER_WEBHOOKS

app.state.config.ENABLE_EVALUATION_ARENA_MODELS = ENABLE_EVALUATION_ARENA_MODELS
app.state.config.EVALUATION_ARENA_MODELS = EVALUATION_ARENA_MODELS

app.state.config.OAUTH_USERNAME_CLAIM = OAUTH_USERNAME_CLAIM
app.state.config.OAUTH_PICTURE_CLAIM = OAUTH_PICTURE_CLAIM
app.state.config.OAUTH_EMAIL_CLAIM = OAUTH_EMAIL_CLAIM

app.state.config.ENABLE_OAUTH_ROLE_MANAGEMENT = ENABLE_OAUTH_ROLE_MANAGEMENT
app.state.config.OAUTH_ROLES_CLAIM = OAUTH_ROLES_CLAIM
app.state.config.OAUTH_ALLOWED_ROLES = OAUTH_ALLOWED_ROLES
app.state.config.OAUTH_ADMIN_ROLES = OAUTH_ADMIN_ROLES

app.state.config.ENABLE_LDAP = ENABLE_LDAP
app.state.config.LDAP_SERVER_LABEL = LDAP_SERVER_LABEL
app.state.config.LDAP_SERVER_HOST = LDAP_SERVER_HOST
app.state.config.LDAP_SERVER_PORT = LDAP_SERVER_PORT
app.state.config.LDAP_ATTRIBUTE_FOR_MAIL = LDAP_ATTRIBUTE_FOR_MAIL
app.state.config.LDAP_ATTRIBUTE_FOR_USERNAME = LDAP_ATTRIBUTE_FOR_USERNAME
app.state.config.LDAP_APP_DN = LDAP_APP_DN
app.state.config.LDAP_APP_PASSWORD = LDAP_APP_PASSWORD
app.state.config.LDAP_SEARCH_BASE = LDAP_SEARCH_BASE
app.state.config.LDAP_SEARCH_FILTERS = LDAP_SEARCH_FILTERS
app.state.config.LDAP_USE_TLS = LDAP_USE_TLS
app.state.config.LDAP_CA_CERT_FILE = LDAP_CA_CERT_FILE
app.state.config.LDAP_VALIDATE_CERT = LDAP_VALIDATE_CERT
app.state.config.LDAP_CIPHERS = LDAP_CIPHERS

# For LDAP Group Management
app.state.config.ENABLE_LDAP_GROUP_MANAGEMENT = ENABLE_LDAP_GROUP_MANAGEMENT
app.state.config.ENABLE_LDAP_GROUP_CREATION = ENABLE_LDAP_GROUP_CREATION
app.state.config.LDAP_ATTRIBUTE_FOR_GROUPS = LDAP_ATTRIBUTE_FOR_GROUPS


app.state.AUTH_TRUSTED_EMAIL_HEADER = WEBUI_AUTH_TRUSTED_EMAIL_HEADER
app.state.AUTH_TRUSTED_NAME_HEADER = WEBUI_AUTH_TRUSTED_NAME_HEADER
app.state.WEBUI_AUTH_SIGNOUT_REDIRECT_URL = WEBUI_AUTH_SIGNOUT_REDIRECT_URL
app.state.EXTERNAL_PWA_MANIFEST_URL = EXTERNAL_PWA_MANIFEST_URL

app.state.USER_COUNT = None

app.state.TOOLS = {}
app.state.TOOL_CONTENTS = {}

app.state.FUNCTIONS = {}
app.state.FUNCTION_CONTENTS = {}

########################################
#
# RETRIEVAL
#
########################################


app.state.config.TOP_K = RAG_TOP_K
app.state.config.TOP_K_RERANKER = RAG_TOP_K_RERANKER
app.state.config.RELEVANCE_THRESHOLD = RAG_RELEVANCE_THRESHOLD
app.state.config.HYBRID_BM25_WEIGHT = RAG_HYBRID_BM25_WEIGHT


app.state.config.ALLOWED_FILE_EXTENSIONS = RAG_ALLOWED_FILE_EXTENSIONS
app.state.config.FILE_MAX_SIZE = RAG_FILE_MAX_SIZE
app.state.config.FILE_MAX_COUNT = RAG_FILE_MAX_COUNT
app.state.config.FILE_IMAGE_COMPRESSION_WIDTH = FILE_IMAGE_COMPRESSION_WIDTH
app.state.config.FILE_IMAGE_COMPRESSION_HEIGHT = FILE_IMAGE_COMPRESSION_HEIGHT


app.state.config.RAG_FULL_CONTEXT = RAG_FULL_CONTEXT
app.state.config.BYPASS_EMBEDDING_AND_RETRIEVAL = BYPASS_EMBEDDING_AND_RETRIEVAL
app.state.config.ENABLE_RAG_HYBRID_SEARCH = ENABLE_RAG_HYBRID_SEARCH
app.state.config.ENABLE_WEB_LOADER_SSL_VERIFICATION = ENABLE_WEB_LOADER_SSL_VERIFICATION

app.state.config.CONTENT_EXTRACTION_ENGINE = CONTENT_EXTRACTION_ENGINE
app.state.config.DATALAB_MARKER_API_KEY = DATALAB_MARKER_API_KEY
app.state.config.DATALAB_MARKER_LANGS = DATALAB_MARKER_LANGS
app.state.config.DATALAB_MARKER_SKIP_CACHE = DATALAB_MARKER_SKIP_CACHE
app.state.config.DATALAB_MARKER_FORCE_OCR = DATALAB_MARKER_FORCE_OCR
app.state.config.DATALAB_MARKER_PAGINATE = DATALAB_MARKER_PAGINATE
app.state.config.DATALAB_MARKER_STRIP_EXISTING_OCR = DATALAB_MARKER_STRIP_EXISTING_OCR
app.state.config.DATALAB_MARKER_DISABLE_IMAGE_EXTRACTION = (
    DATALAB_MARKER_DISABLE_IMAGE_EXTRACTION
)
app.state.config.DATALAB_MARKER_USE_LLM = DATALAB_MARKER_USE_LLM
app.state.config.DATALAB_MARKER_OUTPUT_FORMAT = DATALAB_MARKER_OUTPUT_FORMAT
app.state.config.EXTERNAL_DOCUMENT_LOADER_URL = EXTERNAL_DOCUMENT_LOADER_URL
app.state.config.EXTERNAL_DOCUMENT_LOADER_API_KEY = EXTERNAL_DOCUMENT_LOADER_API_KEY
app.state.config.TIKA_SERVER_URL = TIKA_SERVER_URL
app.state.config.DOCLING_SERVER_URL = DOCLING_SERVER_URL
app.state.config.DOCLING_OCR_ENGINE = DOCLING_OCR_ENGINE
app.state.config.DOCLING_OCR_LANG = DOCLING_OCR_LANG
app.state.config.DOCLING_DO_PICTURE_DESCRIPTION = DOCLING_DO_PICTURE_DESCRIPTION
app.state.config.DOCLING_PICTURE_DESCRIPTION_MODE = DOCLING_PICTURE_DESCRIPTION_MODE
app.state.config.DOCLING_PICTURE_DESCRIPTION_LOCAL = DOCLING_PICTURE_DESCRIPTION_LOCAL
app.state.config.DOCLING_PICTURE_DESCRIPTION_API = DOCLING_PICTURE_DESCRIPTION_API
app.state.config.DOCUMENT_INTELLIGENCE_ENDPOINT = DOCUMENT_INTELLIGENCE_ENDPOINT
app.state.config.DOCUMENT_INTELLIGENCE_KEY = DOCUMENT_INTELLIGENCE_KEY
app.state.config.MISTRAL_OCR_API_KEY = MISTRAL_OCR_API_KEY

app.state.config.TEXT_SPLITTER = RAG_TEXT_SPLITTER
app.state.config.TIKTOKEN_ENCODING_NAME = TIKTOKEN_ENCODING_NAME

app.state.config.CHUNK_SIZE = CHUNK_SIZE
app.state.config.CHUNK_OVERLAP = CHUNK_OVERLAP

app.state.config.RAG_EMBEDDING_ENGINE = RAG_EMBEDDING_ENGINE
app.state.config.RAG_EMBEDDING_MODEL = RAG_EMBEDDING_MODEL
app.state.config.RAG_EMBEDDING_BATCH_SIZE = RAG_EMBEDDING_BATCH_SIZE

app.state.config.RAG_RERANKING_ENGINE = RAG_RERANKING_ENGINE
app.state.config.RAG_RERANKING_MODEL = RAG_RERANKING_MODEL
app.state.config.RAG_EXTERNAL_RERANKER_URL = RAG_EXTERNAL_RERANKER_URL
app.state.config.RAG_EXTERNAL_RERANKER_API_KEY = RAG_EXTERNAL_RERANKER_API_KEY

app.state.config.RAG_TEMPLATE = RAG_TEMPLATE

app.state.config.RAG_OPENAI_API_BASE_URL = RAG_OPENAI_API_BASE_URL
app.state.config.RAG_OPENAI_API_KEY = RAG_OPENAI_API_KEY

app.state.config.RAG_AZURE_OPENAI_BASE_URL = RAG_AZURE_OPENAI_BASE_URL
app.state.config.RAG_AZURE_OPENAI_API_KEY = RAG_AZURE_OPENAI_API_KEY
app.state.config.RAG_AZURE_OPENAI_API_VERSION = RAG_AZURE_OPENAI_API_VERSION

app.state.config.RAG_OLLAMA_BASE_URL = RAG_OLLAMA_BASE_URL
app.state.config.RAG_OLLAMA_API_KEY = RAG_OLLAMA_API_KEY

app.state.config.PDF_EXTRACT_IMAGES = PDF_EXTRACT_IMAGES

app.state.config.YOUTUBE_LOADER_LANGUAGE = YOUTUBE_LOADER_LANGUAGE
app.state.config.YOUTUBE_LOADER_PROXY_URL = YOUTUBE_LOADER_PROXY_URL


app.state.config.ENABLE_WEB_SEARCH = ENABLE_WEB_SEARCH
app.state.config.WEB_SEARCH_ENGINE = WEB_SEARCH_ENGINE
app.state.config.WEB_SEARCH_DOMAIN_FILTER_LIST = WEB_SEARCH_DOMAIN_FILTER_LIST
app.state.config.WEB_SEARCH_RESULT_COUNT = WEB_SEARCH_RESULT_COUNT
app.state.config.WEB_SEARCH_CONCURRENT_REQUESTS = WEB_SEARCH_CONCURRENT_REQUESTS
app.state.config.WEB_LOADER_ENGINE = WEB_LOADER_ENGINE
app.state.config.WEB_SEARCH_TRUST_ENV = WEB_SEARCH_TRUST_ENV
app.state.config.BYPASS_WEB_SEARCH_EMBEDDING_AND_RETRIEVAL = (
    BYPASS_WEB_SEARCH_EMBEDDING_AND_RETRIEVAL
)
app.state.config.BYPASS_WEB_SEARCH_WEB_LOADER = BYPASS_WEB_SEARCH_WEB_LOADER

app.state.config.ENABLE_GOOGLE_DRIVE_INTEGRATION = ENABLE_GOOGLE_DRIVE_INTEGRATION
app.state.config.ENABLE_ONEDRIVE_INTEGRATION = ENABLE_ONEDRIVE_INTEGRATION
app.state.config.SEARXNG_QUERY_URL = SEARXNG_QUERY_URL
app.state.config.YACY_QUERY_URL = YACY_QUERY_URL
app.state.config.YACY_USERNAME = YACY_USERNAME
app.state.config.YACY_PASSWORD = YACY_PASSWORD
app.state.config.GOOGLE_PSE_API_KEY = GOOGLE_PSE_API_KEY
app.state.config.GOOGLE_PSE_ENGINE_ID = GOOGLE_PSE_ENGINE_ID
app.state.config.BRAVE_SEARCH_API_KEY = BRAVE_SEARCH_API_KEY
app.state.config.KAGI_SEARCH_API_KEY = KAGI_SEARCH_API_KEY
app.state.config.MOJEEK_SEARCH_API_KEY = MOJEEK_SEARCH_API_KEY
app.state.config.BOCHA_SEARCH_API_KEY = BOCHA_SEARCH_API_KEY
app.state.config.SERPSTACK_API_KEY = SERPSTACK_API_KEY
app.state.config.SERPSTACK_HTTPS = SERPSTACK_HTTPS
app.state.config.SERPER_API_KEY = SERPER_API_KEY
app.state.config.SERPLY_API_KEY = SERPLY_API_KEY
app.state.config.TAVILY_API_KEY = TAVILY_API_KEY
app.state.config.SEARCHAPI_API_KEY = SEARCHAPI_API_KEY
app.state.config.SEARCHAPI_ENGINE = SEARCHAPI_ENGINE
app.state.config.SERPAPI_API_KEY = SERPAPI_API_KEY
app.state.config.SERPAPI_ENGINE = SERPAPI_ENGINE
app.state.config.JINA_API_KEY = JINA_API_KEY
app.state.config.BING_SEARCH_V7_ENDPOINT = BING_SEARCH_V7_ENDPOINT
app.state.config.BING_SEARCH_V7_SUBSCRIPTION_KEY = BING_SEARCH_V7_SUBSCRIPTION_KEY
app.state.config.EXA_API_KEY = EXA_API_KEY
app.state.config.PERPLEXITY_API_KEY = PERPLEXITY_API_KEY
app.state.config.PERPLEXITY_MODEL = PERPLEXITY_MODEL
app.state.config.PERPLEXITY_SEARCH_CONTEXT_USAGE = PERPLEXITY_SEARCH_CONTEXT_USAGE
app.state.config.SOUGOU_API_SID = SOUGOU_API_SID
app.state.config.SOUGOU_API_SK = SOUGOU_API_SK
app.state.config.EXTERNAL_WEB_SEARCH_URL = EXTERNAL_WEB_SEARCH_URL
app.state.config.EXTERNAL_WEB_SEARCH_API_KEY = EXTERNAL_WEB_SEARCH_API_KEY
app.state.config.EXTERNAL_WEB_LOADER_URL = EXTERNAL_WEB_LOADER_URL
app.state.config.EXTERNAL_WEB_LOADER_API_KEY = EXTERNAL_WEB_LOADER_API_KEY


app.state.config.PLAYWRIGHT_WS_URL = PLAYWRIGHT_WS_URL
app.state.config.PLAYWRIGHT_TIMEOUT = PLAYWRIGHT_TIMEOUT
app.state.config.FIRECRAWL_API_BASE_URL = FIRECRAWL_API_BASE_URL
app.state.config.FIRECRAWL_API_KEY = FIRECRAWL_API_KEY
app.state.config.TAVILY_EXTRACT_DEPTH = TAVILY_EXTRACT_DEPTH

app.state.EMBEDDING_FUNCTION = None
app.state.ef = None
app.state.rf = None

app.state.YOUTUBE_LOADER_TRANSLATION = None


try:
    app.state.ef = get_ef(
        app.state.config.RAG_EMBEDDING_ENGINE,
        app.state.config.RAG_EMBEDDING_MODEL,
        RAG_EMBEDDING_MODEL_AUTO_UPDATE,
    )

    app.state.rf = get_rf(
        app.state.config.RAG_RERANKING_ENGINE,
        app.state.config.RAG_RERANKING_MODEL,
        app.state.config.RAG_EXTERNAL_RERANKER_URL,
        app.state.config.RAG_EXTERNAL_RERANKER_API_KEY,
        RAG_RERANKING_MODEL_AUTO_UPDATE,
    )
except Exception as e:
    log.error(f"Error updating models: {e}")
    pass


app.state.EMBEDDING_FUNCTION = get_embedding_function(
    app.state.config.RAG_EMBEDDING_ENGINE,
    app.state.config.RAG_EMBEDDING_MODEL,
    app.state.ef,
    (
        app.state.config.RAG_OPENAI_API_BASE_URL
        if app.state.config.RAG_EMBEDDING_ENGINE == "openai"
        else (
            app.state.config.RAG_OLLAMA_BASE_URL
            if app.state.config.RAG_EMBEDDING_ENGINE == "ollama"
            else app.state.config.RAG_AZURE_OPENAI_BASE_URL
        )
    ),
    (
        app.state.config.RAG_OPENAI_API_KEY
        if app.state.config.RAG_EMBEDDING_ENGINE == "openai"
        else (
            app.state.config.RAG_OLLAMA_API_KEY
            if app.state.config.RAG_EMBEDDING_ENGINE == "ollama"
            else app.state.config.RAG_AZURE_OPENAI_API_KEY
        )
    ),
    app.state.config.RAG_EMBEDDING_BATCH_SIZE,
    azure_api_version=(
        app.state.config.RAG_AZURE_OPENAI_API_VERSION
        if app.state.config.RAG_EMBEDDING_ENGINE == "azure_openai"
        else None
    ),
)

########################################
#
# CODE EXECUTION
#
########################################

app.state.config.ENABLE_CODE_EXECUTION = ENABLE_CODE_EXECUTION
app.state.config.CODE_EXECUTION_ENGINE = CODE_EXECUTION_ENGINE
app.state.config.CODE_EXECUTION_JUPYTER_URL = CODE_EXECUTION_JUPYTER_URL
app.state.config.CODE_EXECUTION_JUPYTER_AUTH = CODE_EXECUTION_JUPYTER_AUTH
app.state.config.CODE_EXECUTION_JUPYTER_AUTH_TOKEN = CODE_EXECUTION_JUPYTER_AUTH_TOKEN
app.state.config.CODE_EXECUTION_JUPYTER_AUTH_PASSWORD = (
    CODE_EXECUTION_JUPYTER_AUTH_PASSWORD
)
app.state.config.CODE_EXECUTION_JUPYTER_TIMEOUT = CODE_EXECUTION_JUPYTER_TIMEOUT

app.state.config.ENABLE_CODE_INTERPRETER = ENABLE_CODE_INTERPRETER
app.state.config.CODE_INTERPRETER_ENGINE = CODE_INTERPRETER_ENGINE
app.state.config.CODE_INTERPRETER_PROMPT_TEMPLATE = CODE_INTERPRETER_PROMPT_TEMPLATE

app.state.config.CODE_INTERPRETER_JUPYTER_URL = CODE_INTERPRETER_JUPYTER_URL
app.state.config.CODE_INTERPRETER_JUPYTER_AUTH = CODE_INTERPRETER_JUPYTER_AUTH
app.state.config.CODE_INTERPRETER_JUPYTER_AUTH_TOKEN = (
    CODE_INTERPRETER_JUPYTER_AUTH_TOKEN
)
app.state.config.CODE_INTERPRETER_JUPYTER_AUTH_PASSWORD = (
    CODE_INTERPRETER_JUPYTER_AUTH_PASSWORD
)
app.state.config.CODE_INTERPRETER_JUPYTER_TIMEOUT = CODE_INTERPRETER_JUPYTER_TIMEOUT

########################################
#
# IMAGES
#
########################################

app.state.config.IMAGE_GENERATION_ENGINE = IMAGE_GENERATION_ENGINE
app.state.config.ENABLE_IMAGE_GENERATION = ENABLE_IMAGE_GENERATION
app.state.config.ENABLE_IMAGE_PROMPT_GENERATION = ENABLE_IMAGE_PROMPT_GENERATION

app.state.config.IMAGES_OPENAI_API_BASE_URL = IMAGES_OPENAI_API_BASE_URL
app.state.config.IMAGES_OPENAI_API_KEY = IMAGES_OPENAI_API_KEY

app.state.config.IMAGES_GEMINI_API_BASE_URL = IMAGES_GEMINI_API_BASE_URL
app.state.config.IMAGES_GEMINI_API_KEY = IMAGES_GEMINI_API_KEY

app.state.config.IMAGE_GENERATION_MODEL = IMAGE_GENERATION_MODEL

app.state.config.AUTOMATIC1111_BASE_URL = AUTOMATIC1111_BASE_URL
app.state.config.AUTOMATIC1111_API_AUTH = AUTOMATIC1111_API_AUTH
app.state.config.AUTOMATIC1111_CFG_SCALE = AUTOMATIC1111_CFG_SCALE
app.state.config.AUTOMATIC1111_SAMPLER = AUTOMATIC1111_SAMPLER
app.state.config.AUTOMATIC1111_SCHEDULER = AUTOMATIC1111_SCHEDULER
app.state.config.COMFYUI_BASE_URL = COMFYUI_BASE_URL
app.state.config.COMFYUI_API_KEY = COMFYUI_API_KEY
app.state.config.COMFYUI_WORKFLOW = COMFYUI_WORKFLOW
app.state.config.COMFYUI_WORKFLOW_NODES = COMFYUI_WORKFLOW_NODES

app.state.config.IMAGE_SIZE = IMAGE_SIZE
app.state.config.IMAGE_STEPS = IMAGE_STEPS


########################################
#
# AUDIO
#
########################################

app.state.config.STT_ENGINE = AUDIO_STT_ENGINE
app.state.config.STT_MODEL = AUDIO_STT_MODEL
app.state.config.STT_SUPPORTED_CONTENT_TYPES = AUDIO_STT_SUPPORTED_CONTENT_TYPES

app.state.config.STT_OPENAI_API_BASE_URL = AUDIO_STT_OPENAI_API_BASE_URL
app.state.config.STT_OPENAI_API_KEY = AUDIO_STT_OPENAI_API_KEY

app.state.config.WHISPER_MODEL = WHISPER_MODEL
app.state.config.WHISPER_VAD_FILTER = WHISPER_VAD_FILTER
app.state.config.DEEPGRAM_API_KEY = DEEPGRAM_API_KEY

app.state.config.AUDIO_STT_AZURE_API_KEY = AUDIO_STT_AZURE_API_KEY
app.state.config.AUDIO_STT_AZURE_REGION = AUDIO_STT_AZURE_REGION
app.state.config.AUDIO_STT_AZURE_LOCALES = AUDIO_STT_AZURE_LOCALES
app.state.config.AUDIO_STT_AZURE_BASE_URL = AUDIO_STT_AZURE_BASE_URL
app.state.config.AUDIO_STT_AZURE_MAX_SPEAKERS = AUDIO_STT_AZURE_MAX_SPEAKERS

app.state.config.TTS_OPENAI_API_BASE_URL = AUDIO_TTS_OPENAI_API_BASE_URL
app.state.config.TTS_OPENAI_API_KEY = AUDIO_TTS_OPENAI_API_KEY
app.state.config.TTS_ENGINE = AUDIO_TTS_ENGINE
app.state.config.TTS_MODEL = AUDIO_TTS_MODEL
app.state.config.TTS_VOICE = AUDIO_TTS_VOICE
app.state.config.TTS_API_KEY = AUDIO_TTS_API_KEY
app.state.config.TTS_SPLIT_ON = AUDIO_TTS_SPLIT_ON


app.state.config.TTS_AZURE_SPEECH_REGION = AUDIO_TTS_AZURE_SPEECH_REGION
app.state.config.TTS_AZURE_SPEECH_BASE_URL = AUDIO_TTS_AZURE_SPEECH_BASE_URL
app.state.config.TTS_AZURE_SPEECH_OUTPUT_FORMAT = AUDIO_TTS_AZURE_SPEECH_OUTPUT_FORMAT


app.state.faster_whisper_model = None
app.state.speech_synthesiser = None
app.state.speech_speaker_embeddings_dataset = None


########################################
#
# TASKS
#
########################################


app.state.config.TASK_MODEL = TASK_MODEL
app.state.config.TASK_MODEL_EXTERNAL = TASK_MODEL_EXTERNAL


app.state.config.ENABLE_SEARCH_QUERY_GENERATION = ENABLE_SEARCH_QUERY_GENERATION
app.state.config.ENABLE_RETRIEVAL_QUERY_GENERATION = ENABLE_RETRIEVAL_QUERY_GENERATION
app.state.config.ENABLE_AUTOCOMPLETE_GENERATION = ENABLE_AUTOCOMPLETE_GENERATION
app.state.config.ENABLE_TAGS_GENERATION = ENABLE_TAGS_GENERATION
app.state.config.ENABLE_TITLE_GENERATION = ENABLE_TITLE_GENERATION
app.state.config.ENABLE_FOLLOW_UP_GENERATION = ENABLE_FOLLOW_UP_GENERATION


app.state.config.TITLE_GENERATION_PROMPT_TEMPLATE = TITLE_GENERATION_PROMPT_TEMPLATE
app.state.config.TAGS_GENERATION_PROMPT_TEMPLATE = TAGS_GENERATION_PROMPT_TEMPLATE
app.state.config.IMAGE_PROMPT_GENERATION_PROMPT_TEMPLATE = (
    IMAGE_PROMPT_GENERATION_PROMPT_TEMPLATE
)
app.state.config.FOLLOW_UP_GENERATION_PROMPT_TEMPLATE = (
    FOLLOW_UP_GENERATION_PROMPT_TEMPLATE
)

app.state.config.TOOLS_FUNCTION_CALLING_PROMPT_TEMPLATE = (
    TOOLS_FUNCTION_CALLING_PROMPT_TEMPLATE
)
app.state.config.QUERY_GENERATION_PROMPT_TEMPLATE = QUERY_GENERATION_PROMPT_TEMPLATE
app.state.config.AUTOCOMPLETE_GENERATION_PROMPT_TEMPLATE = (
    AUTOCOMPLETE_GENERATION_PROMPT_TEMPLATE
)
app.state.config.AUTOCOMPLETE_GENERATION_INPUT_MAX_LENGTH = (
    AUTOCOMPLETE_GENERATION_INPUT_MAX_LENGTH
)


########################################
#
# WEBUI
#
########################################

app.state.MODELS = {}


class RedirectMiddleware(BaseHTTPMiddleware):
    async def dispatch(self, request: Request, call_next):
        # Check if the request is a GET request
        if request.method == "GET":
            path = request.url.path
            query_params = dict(parse_qs(urlparse(str(request.url)).query))

            # Check for the specific watch path and the presence of 'v' parameter
            if path.endswith("/watch") and "v" in query_params:
                # Extract the first 'v' parameter
                video_id = query_params["v"][0]
                encoded_video_id = urlencode({"youtube": video_id})
                redirect_url = f"/?{encoded_video_id}"
                return RedirectResponse(url=redirect_url)

        # Proceed with the normal flow of other requests
        response = await call_next(request)
        return response


# Add the middleware to the app
app.add_middleware(CompressMiddleware)
app.add_middleware(RedirectMiddleware)
app.add_middleware(SecurityHeadersMiddleware)


@app.middleware("http")
async def commit_session_after_request(request: Request, call_next):
    response = await call_next(request)
    # log.debug("Commit session after request")
    Session.commit()
    return response


@app.middleware("http")
async def check_url(request: Request, call_next):
    start_time = int(time.time())
    request.state.token = get_http_authorization_cred(
        request.headers.get("Authorization")
    )

    request.state.enable_api_key = app.state.config.ENABLE_API_KEY
    response = await call_next(request)
    process_time = int(time.time()) - start_time
    response.headers["X-Process-Time"] = str(process_time)
    return response


@app.middleware("http")
async def inspect_websocket(request: Request, call_next):
    if (
        "/ws/socket.io" in request.url.path
        and request.query_params.get("transport") == "websocket"
    ):
        upgrade = (request.headers.get("Upgrade") or "").lower()
        connection = (request.headers.get("Connection") or "").lower().split(",")
        # Check that there's the correct headers for an upgrade, else reject the connection
        # This is to work around this upstream issue: https://github.com/miguelgrinberg/python-engineio/issues/367
        if upgrade != "websocket" or "upgrade" not in connection:
            return JSONResponse(
                status_code=status.HTTP_400_BAD_REQUEST,
                content={"detail": "Invalid WebSocket upgrade request"},
            )
    return await call_next(request)


app.add_middleware(
    CORSMiddleware,
    allow_origins=CORS_ALLOW_ORIGIN,
    allow_credentials=True,
    allow_methods=["*"],
    allow_headers=["*"],
)


app.mount("/ws", socket_app)


app.include_router(ollama.router, prefix="/ollama", tags=["ollama"])
app.include_router(openai.router, prefix="/openai", tags=["openai"])


app.include_router(pipelines.router, prefix="/api/v1/pipelines", tags=["pipelines"])
app.include_router(tasks.router, prefix="/api/v1/tasks", tags=["tasks"])
app.include_router(images.router, prefix="/api/v1/images", tags=["images"])

app.include_router(audio.router, prefix="/api/v1/audio", tags=["audio"])
app.include_router(retrieval.router, prefix="/api/v1/retrieval", tags=["retrieval"])

app.include_router(configs.router, prefix="/api/v1/configs", tags=["configs"])

app.include_router(auths.router, prefix="/api/v1/auths", tags=["auths"])
app.include_router(users.router, prefix="/api/v1/users", tags=["users"])


app.include_router(channels.router, prefix="/api/v1/channels", tags=["channels"])
app.include_router(chats.router, prefix="/api/v1/chats", tags=["chats"])
app.include_router(notes.router, prefix="/api/v1/notes", tags=["notes"])


app.include_router(models.router, prefix="/api/v1/models", tags=["models"])
app.include_router(knowledge.router, prefix="/api/v1/knowledge", tags=["knowledge"])
app.include_router(prompts.router, prefix="/api/v1/prompts", tags=["prompts"])
app.include_router(tools.router, prefix="/api/v1/tools", tags=["tools"])

app.include_router(memories.router, prefix="/api/v1/memories", tags=["memories"])
app.include_router(folders.router, prefix="/api/v1/folders", tags=["folders"])
app.include_router(groups.router, prefix="/api/v1/groups", tags=["groups"])
app.include_router(files.router, prefix="/api/v1/files", tags=["files"])
app.include_router(functions.router, prefix="/api/v1/functions", tags=["functions"])
app.include_router(
    evaluations.router, prefix="/api/v1/evaluations", tags=["evaluations"]
)
app.include_router(utils.router, prefix="/api/v1/utils", tags=["utils"])


try:
    audit_level = AuditLevel(AUDIT_LOG_LEVEL)
except ValueError as e:
    logger.error(f"Invalid audit level: {AUDIT_LOG_LEVEL}. Error: {e}")
    audit_level = AuditLevel.NONE

if audit_level != AuditLevel.NONE:
    app.add_middleware(
        AuditLoggingMiddleware,
        audit_level=audit_level,
        excluded_paths=AUDIT_EXCLUDED_PATHS,
        max_body_size=MAX_BODY_LOG_SIZE,
    )
##################################
#
# Chat Endpoints
#
##################################


@app.get("/api/models")
async def get_models(request: Request, user=Depends(get_verified_user)):
    def get_filtered_models(models, user):
        filtered_models = []
        for model in models:
            if model.get("arena"):
                if has_access(
                    user.id,
                    type="read",
                    access_control=model.get("info", {})
                    .get("meta", {})
                    .get("access_control", {}),
                ):
                    filtered_models.append(model)
                continue

            model_info = Models.get_model_by_id(model["id"])
            if model_info:
                if user.id == model_info.user_id or has_access(
                    user.id, type="read", access_control=model_info.access_control
                ):
                    filtered_models.append(model)

        return filtered_models

    all_models = await get_all_models(request, user=user)

    models = []
    for model in all_models:
        # Filter out filter pipelines
        if "pipeline" in model and model["pipeline"].get("type", None) == "filter":
            continue

        try:
            model_tags = [
                tag.get("name")
                for tag in model.get("info", {}).get("meta", {}).get("tags", [])
            ]
            tags = [tag.get("name") for tag in model.get("tags", [])]

            tags = list(set(model_tags + tags))
            model["tags"] = [{"name": tag} for tag in tags]
        except Exception as e:
            log.debug(f"Error processing model tags: {e}")
            model["tags"] = []
            pass

        models.append(model)

    model_order_list = request.app.state.config.MODEL_ORDER_LIST
    if model_order_list:
        model_order_dict = {model_id: i for i, model_id in enumerate(model_order_list)}
        # Sort models by order list priority, with fallback for those not in the list
        models.sort(
            key=lambda x: (model_order_dict.get(x["id"], float("inf")), x["name"])
        )

    # Filter out models that the user does not have access to
    if user.role == "user" and not BYPASS_MODEL_ACCESS_CONTROL:
        models = get_filtered_models(models, user)

    log.debug(
        f"/api/models returned filtered models accessible to the user: {json.dumps([model['id'] for model in models])}"
    )
    return {"data": models}


@app.get("/api/models/base")
async def get_base_models(request: Request, user=Depends(get_admin_user)):
    models = await get_all_base_models(request, user=user)
    return {"data": models}


##################################
# Embeddings
##################################


@app.post("/api/embeddings")
async def embeddings(
    request: Request, form_data: dict, user=Depends(get_verified_user)
):
    """
    OpenAI-compatible embeddings endpoint.

    This handler:
      - Performs user/model checks and dispatches to the correct backend.
      - Supports OpenAI, Ollama, arena models, pipelines, and any compatible provider.

    Args:
        request (Request): Request context.
        form_data (dict): OpenAI-like payload (e.g., {"model": "...", "input": [...]})
        user (UserModel): Authenticated user.

    Returns:
        dict: OpenAI-compatible embeddings response.
    """
    # Make sure models are loaded in app state
    if not request.app.state.MODELS:
        await get_all_models(request, user=user)
    # Use generic dispatcher in utils.embeddings
    return await generate_embeddings(request, form_data, user)


@app.post("/api/chat/completions")
async def chat_completion(
    request: Request,
    form_data: dict,
    user=Depends(get_verified_user),
):
    if not request.app.state.MODELS:
        await get_all_models(request, user=user)

    model_item = form_data.pop("model_item", {})
    tasks = form_data.pop("background_tasks", None)

    metadata = {}
    try:
        if not model_item.get("direct", False):
            model_id = form_data.get("model", None)
            if model_id not in request.app.state.MODELS:
                raise Exception("Model not found")

            model = request.app.state.MODELS[model_id]
            model_info = Models.get_model_by_id(model_id)

            # Check if user has access to the model
            if not BYPASS_MODEL_ACCESS_CONTROL and user.role == "user":
                try:
                    check_model_access(user, model)
                except Exception as e:
                    raise e
        else:
            model = model_item
            model_info = None

            request.state.direct = True
            request.state.model = model

        metadata = {
            "user_id": user.id,
            "chat_id": form_data.pop("chat_id", None),
            "message_id": form_data.pop("id", None),
            "session_id": form_data.pop("session_id", None),
            "filter_ids": form_data.pop("filter_ids", []),
            "tool_ids": form_data.get("tool_ids", None),
            "tool_servers": form_data.pop("tool_servers", None),
            "files": form_data.get("files", None),
            "features": form_data.get("features", {}),
            "variables": form_data.get("variables", {}),
            "model": model,
            "direct": model_item.get("direct", False),
            **(
                {"function_calling": "native"}
                if form_data.get("params", {}).get("function_calling") == "native"
                or (
                    model_info
                    and model_info.params.model_dump().get("function_calling")
                    == "native"
                )
                else {}
            ),
        }

        request.state.metadata = metadata
        form_data["metadata"] = metadata

        form_data, metadata, events = await process_chat_payload(
            request, form_data, user, metadata, model
        )

    except Exception as e:
        log.debug(f"Error processing chat payload: {e}")
        if metadata.get("chat_id") and metadata.get("message_id"):
            # Update the chat message with the error
            Chats.upsert_message_to_chat_by_id_and_message_id(
                metadata["chat_id"],
                metadata["message_id"],
                {
                    "error": {"content": str(e)},
                },
            )

        raise HTTPException(
            status_code=status.HTTP_400_BAD_REQUEST,
            detail=str(e),
        )

    try:
        response = await chat_completion_handler(request, form_data, user)

        return await process_chat_response(
            request, response, form_data, user, metadata, model, events, tasks
        )
    except Exception as e:
        log.debug(f"Error in chat completion: {e}")
        if metadata.get("chat_id") and metadata.get("message_id"):
            # Update the chat message with the error
            Chats.upsert_message_to_chat_by_id_and_message_id(
                metadata["chat_id"],
                metadata["message_id"],
                {
                    "error": {"content": str(e)},
                },
            )

        raise HTTPException(
            status_code=status.HTTP_400_BAD_REQUEST,
            detail=str(e),
        )


# Alias for chat_completion (Legacy)
generate_chat_completions = chat_completion
generate_chat_completion = chat_completion


@app.post("/api/chat/completed")
async def chat_completed(
    request: Request, form_data: dict, user=Depends(get_verified_user)
):
    try:
        model_item = form_data.pop("model_item", {})

        if model_item.get("direct", False):
            request.state.direct = True
            request.state.model = model_item

        return await chat_completed_handler(request, form_data, user)
    except Exception as e:
        raise HTTPException(
            status_code=status.HTTP_400_BAD_REQUEST,
            detail=str(e),
        )


@app.post("/api/chat/actions/{action_id}")
async def chat_action(
    request: Request, action_id: str, form_data: dict, user=Depends(get_verified_user)
):
    try:
        model_item = form_data.pop("model_item", {})

        if model_item.get("direct", False):
            request.state.direct = True
            request.state.model = model_item

        return await chat_action_handler(request, action_id, form_data, user)
    except Exception as e:
        raise HTTPException(
            status_code=status.HTTP_400_BAD_REQUEST,
            detail=str(e),
        )


@app.post("/api/tasks/stop/{task_id}")
async def stop_task_endpoint(
    request: Request, task_id: str, user=Depends(get_verified_user)
):
    try:
        result = await stop_task(request, task_id)
        return result
    except ValueError as e:
        raise HTTPException(status_code=status.HTTP_404_NOT_FOUND, detail=str(e))


@app.get("/api/tasks")
async def list_tasks_endpoint(request: Request, user=Depends(get_verified_user)):
    return {"tasks": await list_tasks(request)}


@app.get("/api/tasks/chat/{chat_id}")
async def list_tasks_by_chat_id_endpoint(
    request: Request, chat_id: str, user=Depends(get_verified_user)
):
    chat = Chats.get_chat_by_id(chat_id)
    if chat is None or chat.user_id != user.id:
        return {"task_ids": []}

    task_ids = await list_task_ids_by_chat_id(request, chat_id)

    print(f"Task IDs for chat {chat_id}: {task_ids}")
    return {"task_ids": task_ids}


##################################
#
# Config Endpoints
#
##################################


@app.get("/api/config")
async def get_app_config(request: Request):
    user = None
    if "token" in request.cookies:
        token = request.cookies.get("token")
        try:
            data = decode_token(token)
        except Exception as e:
            log.debug(e)
            raise HTTPException(
                status_code=status.HTTP_401_UNAUTHORIZED,
                detail="Invalid token",
            )
        if data is not None and "id" in data:
            user = Users.get_user_by_id(data["id"])

    user_count = Users.get_num_users()
    onboarding = False

    if user is None:
        onboarding = user_count == 0

    return {
        **({"onboarding": True} if onboarding else {}),
        "status": True,
        "name": app.state.WEBUI_NAME,
        "version": VERSION,
        "default_locale": str(DEFAULT_LOCALE),
        "oauth": {
            "providers": {
                name: config.get("name", name)
                for name, config in OAUTH_PROVIDERS.items()
            }
        },
        "features": {
            "auth": WEBUI_AUTH,
            "auth_trusted_header": bool(app.state.AUTH_TRUSTED_EMAIL_HEADER),
            "enable_ldap": app.state.config.ENABLE_LDAP,
            "enable_api_key": app.state.config.ENABLE_API_KEY,
            "enable_signup": app.state.config.ENABLE_SIGNUP,
            "enable_login_form": app.state.config.ENABLE_LOGIN_FORM,
            "enable_websocket": ENABLE_WEBSOCKET_SUPPORT,
            **(
                {
                    "enable_direct_connections": app.state.config.ENABLE_DIRECT_CONNECTIONS,
                    "enable_channels": app.state.config.ENABLE_CHANNELS,
                    "enable_notes": app.state.config.ENABLE_NOTES,
                    "enable_web_search": app.state.config.ENABLE_WEB_SEARCH,
                    "enable_code_execution": app.state.config.ENABLE_CODE_EXECUTION,
                    "enable_code_interpreter": app.state.config.ENABLE_CODE_INTERPRETER,
                    "enable_image_generation": app.state.config.ENABLE_IMAGE_GENERATION,
                    "enable_autocomplete_generation": app.state.config.ENABLE_AUTOCOMPLETE_GENERATION,
                    "enable_community_sharing": app.state.config.ENABLE_COMMUNITY_SHARING,
                    "enable_message_rating": app.state.config.ENABLE_MESSAGE_RATING,
                    "enable_user_webhooks": app.state.config.ENABLE_USER_WEBHOOKS,
                    "enable_admin_export": ENABLE_ADMIN_EXPORT,
                    "enable_admin_chat_access": ENABLE_ADMIN_CHAT_ACCESS,
                    "enable_google_drive_integration": app.state.config.ENABLE_GOOGLE_DRIVE_INTEGRATION,
                    "enable_onedrive_integration": app.state.config.ENABLE_ONEDRIVE_INTEGRATION,
                }
                if user is not None
                else {}
            ),
        },
        **(
            {
                "default_models": app.state.config.DEFAULT_MODELS,
                "default_prompt_suggestions": app.state.config.DEFAULT_PROMPT_SUGGESTIONS,
                "user_count": user_count,
                "code": {
                    "engine": app.state.config.CODE_EXECUTION_ENGINE,
                },
                "audio": {
                    "tts": {
                        "engine": app.state.config.TTS_ENGINE,
                        "voice": app.state.config.TTS_VOICE,
                        "split_on": app.state.config.TTS_SPLIT_ON,
                    },
                    "stt": {
                        "engine": app.state.config.STT_ENGINE,
                    },
                },
                "file": {
                    "max_size": app.state.config.FILE_MAX_SIZE,
                    "max_count": app.state.config.FILE_MAX_COUNT,
                    "image_compression": {
                        "width": app.state.config.FILE_IMAGE_COMPRESSION_WIDTH,
                        "height": app.state.config.FILE_IMAGE_COMPRESSION_HEIGHT,
                    },
                },
                "permissions": {**app.state.config.USER_PERMISSIONS},
                "google_drive": {
                    "client_id": GOOGLE_DRIVE_CLIENT_ID.value,
                    "api_key": GOOGLE_DRIVE_API_KEY.value,
                },
                "onedrive": {
                    "client_id": ONEDRIVE_CLIENT_ID.value,
                    "sharepoint_url": ONEDRIVE_SHAREPOINT_URL.value,
                    "sharepoint_tenant_id": ONEDRIVE_SHAREPOINT_TENANT_ID.value,
                },
                "ui": {
                    "pending_user_overlay_title": app.state.config.PENDING_USER_OVERLAY_TITLE,
                    "pending_user_overlay_content": app.state.config.PENDING_USER_OVERLAY_CONTENT,
                    "response_watermark": app.state.config.RESPONSE_WATERMARK,
                },
                "license_metadata": app.state.LICENSE_METADATA,
                **(
                    {
                        "active_entries": app.state.USER_COUNT,
                    }
                    if user.role == "admin"
                    else {}
                ),
            }
            if user is not None
            else {}
        ),
    }


class UrlForm(BaseModel):
    url: str


@app.get("/api/webhook")
async def get_webhook_url(user=Depends(get_admin_user)):
    return {
        "url": app.state.config.WEBHOOK_URL,
    }


@app.post("/api/webhook")
async def update_webhook_url(form_data: UrlForm, user=Depends(get_admin_user)):
    app.state.config.WEBHOOK_URL = form_data.url
    app.state.WEBHOOK_URL = app.state.config.WEBHOOK_URL
    return {"url": app.state.config.WEBHOOK_URL}


@app.get("/api/version")
async def get_app_version():
    return {
        "version": VERSION,
    }


@app.get("/api/version/updates")
async def get_app_latest_release_version(user=Depends(get_verified_user)):
    if OFFLINE_MODE:
        log.debug(
            f"Offline mode is enabled, returning current version as latest version"
        )
        return {"current": VERSION, "latest": VERSION}
    try:
        timeout = aiohttp.ClientTimeout(total=1)
        async with aiohttp.ClientSession(timeout=timeout, trust_env=True) as session:
            async with session.get(
                "https://api.github.com/repos/open-webui/open-webui/releases/latest",
                ssl=AIOHTTP_CLIENT_SESSION_SSL,
            ) as response:
                response.raise_for_status()
                data = await response.json()
                latest_version = data["tag_name"]

                return {"current": VERSION, "latest": latest_version[1:]}
    except Exception as e:
        log.debug(e)
        return {"current": VERSION, "latest": VERSION}


@app.get("/api/changelog")
async def get_app_changelog():
    return {key: CHANGELOG[key] for idx, key in enumerate(CHANGELOG) if idx < 5}


@app.get("/api/usage")
async def get_current_usage(user=Depends(get_verified_user)):
    """
    Get current usage statistics for Open WebUI.
    This is an experimental endpoint and subject to change.
    """
    try:
        return {"model_ids": get_models_in_use(), "user_ids": get_active_user_ids()}
    except Exception as e:
        log.error(f"Error getting usage statistics: {e}")
        raise HTTPException(status_code=500, detail="Internal Server Error")


############################
# OAuth Login & Callback
############################

# SessionMiddleware is used by authlib for oauth
if len(OAUTH_PROVIDERS) > 0:
    app.add_middleware(
        SessionMiddleware,
        secret_key=WEBUI_SECRET_KEY,
        session_cookie="oui-session",
        same_site=WEBUI_SESSION_COOKIE_SAME_SITE,
        https_only=WEBUI_SESSION_COOKIE_SECURE,
    )


@app.get("/oauth/{provider}/login")
async def oauth_login(provider: str, request: Request):
    return await oauth_manager.handle_login(request, provider)


# OAuth login logic is as follows:
# 1. Attempt to find a user with matching subject ID, tied to the provider
# 2. If OAUTH_MERGE_ACCOUNTS_BY_EMAIL is true, find a user with the email address provided via OAuth
#    - This is considered insecure in general, as OAuth providers do not always verify email addresses
# 3. If there is no user, and ENABLE_OAUTH_SIGNUP is true, create a user
#    - Email addresses are considered unique, so we fail registration if the email address is already taken
@app.get("/oauth/{provider}/callback")
async def oauth_callback(provider: str, request: Request, response: Response):
    return await oauth_manager.handle_callback(request, provider, response)


<<<<<<< HEAD
@app.get("/oauth/{provider}/silent")
async def oauth_silent(provider: str, request: Request, teams_token: str):
    """Silent authentication endpoint for Microsoft Teams"""
    return await oauth_manager.handle_silent_auth(request, provider, teams_token)
=======
@app.post("/oauth/{provider}/silent")
async def oauth_silent(provider: str, request: Request):
    """Silent authentication endpoint for Microsoft Teams"""
    return await oauth_manager.handle_silent_auth(request, provider)
>>>>>>> 7fd06c21


@app.get("/manifest.json")
async def get_manifest_json():
    if app.state.EXTERNAL_PWA_MANIFEST_URL:
        return requests.get(app.state.EXTERNAL_PWA_MANIFEST_URL).json()
    else:
        return {
            "name": app.state.WEBUI_NAME,
            "short_name": app.state.WEBUI_NAME,
            "description": "Open WebUI is an open, extensible, user-friendly interface for AI that adapts to your workflow.",
            "start_url": "/",
            "display": "standalone",
            "background_color": "#343541",
            "orientation": "any",
            "icons": [
                {
                    "src": "/static/logo.png",
                    "type": "image/png",
                    "sizes": "500x500",
                    "purpose": "any",
                },
                {
                    "src": "/static/logo.png",
                    "type": "image/png",
                    "sizes": "500x500",
                    "purpose": "maskable",
                },
            ],
        }


@app.get("/opensearch.xml")
async def get_opensearch_xml():
    xml_content = rf"""
    <OpenSearchDescription xmlns="http://a9.com/-/spec/opensearch/1.1/" xmlns:moz="http://www.mozilla.org/2006/browser/search/">
    <ShortName>{app.state.WEBUI_NAME}</ShortName>
    <Description>Search {app.state.WEBUI_NAME}</Description>
    <InputEncoding>UTF-8</InputEncoding>
    <Image width="16" height="16" type="image/x-icon">{app.state.config.WEBUI_URL}/static/favicon.png</Image>
    <Url type="text/html" method="get" template="{app.state.config.WEBUI_URL}/?q={"{searchTerms}"}"/>
    <moz:SearchForm>{app.state.config.WEBUI_URL}</moz:SearchForm>
    </OpenSearchDescription>
    """
    return Response(content=xml_content, media_type="application/xml")


@app.get("/health")
async def healthcheck():
    return {"status": True}


@app.get("/health/db")
async def healthcheck_with_db():
    Session.execute(text("SELECT 1;")).all()
    return {"status": True}


app.mount("/static", StaticFiles(directory=STATIC_DIR), name="static")


@app.get("/cache/{path:path}")
async def serve_cache_file(
    path: str,
    user=Depends(get_verified_user),
):
    file_path = os.path.abspath(os.path.join(CACHE_DIR, path))
    # prevent path traversal
    if not file_path.startswith(os.path.abspath(CACHE_DIR)):
        raise HTTPException(status_code=404, detail="File not found")
    if not os.path.isfile(file_path):
        raise HTTPException(status_code=404, detail="File not found")
    return FileResponse(file_path)


def swagger_ui_html(*args, **kwargs):
    return get_swagger_ui_html(
        *args,
        **kwargs,
        swagger_js_url="/static/swagger-ui/swagger-ui-bundle.js",
        swagger_css_url="/static/swagger-ui/swagger-ui.css",
        swagger_favicon_url="/static/swagger-ui/favicon.png",
    )


applications.get_swagger_ui_html = swagger_ui_html

if os.path.exists(FRONTEND_BUILD_DIR):
    mimetypes.add_type("text/javascript", ".js")
    app.mount(
        "/",
        SPAStaticFiles(directory=FRONTEND_BUILD_DIR, html=True),
        name="spa-static-files",
    )
else:
    log.warning(
        f"Frontend build directory not found at '{FRONTEND_BUILD_DIR}'. Serving API only."
    )<|MERGE_RESOLUTION|>--- conflicted
+++ resolved
@@ -1697,17 +1697,10 @@
     return await oauth_manager.handle_callback(request, provider, response)
 
 
-<<<<<<< HEAD
-@app.get("/oauth/{provider}/silent")
-async def oauth_silent(provider: str, request: Request, teams_token: str):
-    """Silent authentication endpoint for Microsoft Teams"""
-    return await oauth_manager.handle_silent_auth(request, provider, teams_token)
-=======
 @app.post("/oauth/{provider}/silent")
 async def oauth_silent(provider: str, request: Request):
     """Silent authentication endpoint for Microsoft Teams"""
     return await oauth_manager.handle_silent_auth(request, provider)
->>>>>>> 7fd06c21
 
 
 @app.get("/manifest.json")
