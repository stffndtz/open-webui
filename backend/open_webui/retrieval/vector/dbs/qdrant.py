from typing import Optional
import logging
from urllib.parse import urlparse

from qdrant_client import QdrantClient as Qclient
from qdrant_client.http.models import PointStruct
from qdrant_client.models import models

from open_webui.retrieval.vector.main import (
    VectorDBBase,
    VectorItem,
    SearchResult,
    GetResult,
)
from open_webui.config import (
    QDRANT_URI,
    QDRANT_API_KEY,
    QDRANT_ON_DISK,
    QDRANT_GRPC_PORT,
    QDRANT_PREFER_GRPC,
    QDRANT_COLLECTION_PREFIX,
    QDRANT_TIMEOUT,
    QDRANT_HNSW_M,
)
from open_webui.env import SRC_LOG_LEVELS

NO_LIMIT = 999999999

log = logging.getLogger(__name__)
log.setLevel(SRC_LOG_LEVELS["RAG"])


class QdrantClient(VectorDBBase):
    def __init__(self):
        self.collection_prefix = QDRANT_COLLECTION_PREFIX
        self.QDRANT_URI = QDRANT_URI
        self.QDRANT_API_KEY = QDRANT_API_KEY
        self.QDRANT_ON_DISK = QDRANT_ON_DISK
        self.PREFER_GRPC = QDRANT_PREFER_GRPC
        self.GRPC_PORT = QDRANT_GRPC_PORT
        self.QDRANT_TIMEOUT = QDRANT_TIMEOUT
        self.QDRANT_HNSW_M = QDRANT_HNSW_M

        if not self.QDRANT_URI:
            self.client = None
            return

        # Unified handling for either scheme
        parsed = urlparse(self.QDRANT_URI)
        host = parsed.hostname or self.QDRANT_URI
        http_port = parsed.port or 6333  # default REST port

        if self.PREFER_GRPC:
            self.client = Qclient(
                host=host,
                port=http_port,
                grpc_port=self.GRPC_PORT,
                prefer_grpc=self.PREFER_GRPC,
                api_key=self.QDRANT_API_KEY,
                timeout=self.QDRANT_TIMEOUT,
            )
        else:
            self.client = Qclient(
                url=self.QDRANT_URI,
                api_key=self.QDRANT_API_KEY,
                timeout=QDRANT_TIMEOUT,
            )

    def _result_to_get_result(self, points) -> GetResult:
        ids = []
        documents = []
        metadatas = []

        for point in points:
            payload = point.payload
            ids.append(point.id)
            documents.append(payload["text"])
            metadatas.append(payload["metadata"])

        return GetResult(
            **{
                "ids": [ids],
                "documents": [documents],
                "metadatas": [metadatas],
            }
        )

    def _create_collection(self, collection_name: str, dimension: int):
        collection_name_with_prefix = f"{self.collection_prefix}_{collection_name}"
        self.client.create_collection(
            collection_name=collection_name_with_prefix,
            vectors_config=models.VectorParams(
                size=dimension,
                distance=models.Distance.COSINE,
                on_disk=self.QDRANT_ON_DISK,
            ),
<<<<<<< HEAD
            quantization_config=models.ScalarQuantization(
                scalar=models.ScalarQuantizationConfig(
                    type=models.ScalarType.INT8,
                    always_ram=True,
                ),
            ),
            # optimizers_config=models.OptimizersConfigDiff(default_segment_number=16),
            hnsw_config=models.HnswConfigDiff(
                m=32,
                ef_construct=64,
                on_disk=self.QDRANT_ON_DISK,
            ),
        )

         # Create payload indexes for efficient filtering
        self.client.create_payload_index(
            collection_name=collection_name_with_prefix,
            field_name="metadata.hash",
            field_schema=models.KeywordIndexParams(
                type=models.KeywordIndexType.KEYWORD,
                is_tenant=False,
                on_disk=False,
            ),
        )

        self.client.create_payload_index(
            collection_name=collection_name_with_prefix,
            field_name="metadata.file_id",
            field_schema=models.KeywordIndexParams(
                type=models.KeywordIndexType.KEYWORD,
                is_tenant=False,
                on_disk=False,
=======
            hnsw_config=models.HnswConfigDiff(
                m=self.QDRANT_HNSW_M,
>>>>>>> 438e5d96
            ),
        )

        # Create payload indexes for efficient filtering
        self.client.create_payload_index(
            collection_name=collection_name_with_prefix,
            field_name="metadata.hash",
            field_schema=models.KeywordIndexParams(
                type=models.KeywordIndexType.KEYWORD,
                is_tenant=False,
                on_disk=self.QDRANT_ON_DISK,
            ),
        )
        self.client.create_payload_index(
            collection_name=collection_name_with_prefix,
            field_name="metadata.file_id",
            field_schema=models.KeywordIndexParams(
                type=models.KeywordIndexType.KEYWORD,
                is_tenant=False,
                on_disk=self.QDRANT_ON_DISK,
            ),
        )
        log.info(f"collection {collection_name_with_prefix} successfully created!")

    def _create_collection_if_not_exists(self, collection_name, dimension):
        if not self.has_collection(collection_name=collection_name):
            self._create_collection(
                collection_name=collection_name, dimension=dimension
            )

    def _create_points(self, items: list[VectorItem]):

        # depending on the document type, we need to create the points differently
        # this is based on the embedding type from save_docs_to_vector_db
        # {
        #         "id": str(uuid.uuid4()),
        #         "text": text,
        #         "vector": embeddings[idx],
        #         "metadata": metadatas[idx],
        #     }
        # pointers:
        # models.Document
        # https://qdrant.tech/documentation/embeddings/openai/
        


        return [
            PointStruct(
                id=item["id"],
                vector=item["vector"],
                payload={"text": item["text"], "metadata": item["metadata"]},
            )
            for item in items
        ]

    def has_collection(self, collection_name: str) -> bool:
        return self.client.collection_exists(
            f"{self.collection_prefix}_{collection_name}"
        )

    def delete_collection(self, collection_name: str):
        return self.client.delete_collection(
            collection_name=f"{self.collection_prefix}_{collection_name}"
        )

    def search(
        self, collection_name: str, vectors: list[list[float | int]], limit: int
    ) -> Optional[SearchResult]:
        # Search for the nearest neighbor items based on the vectors and return 'limit' number of results.
        if limit is None:
            limit = NO_LIMIT  # otherwise qdrant would set limit to 10!

        query_response = self.client.query_points(
            collection_name=f"{self.collection_prefix}_{collection_name}",
            query=vectors[0],
            limit=limit,
            search_params=models.SearchParams(
                quantization=models.QuantizationSearchParams(rescore=False)
            ),
        )
        get_result = self._result_to_get_result(query_response.points)
        return SearchResult(
            ids=get_result.ids,
            documents=get_result.documents,
            metadatas=get_result.metadatas,
            # qdrant distance is [-1, 1], normalize to [0, 1]
            distances=[[(point.score + 1.0) / 2.0 for point in query_response.points]],
        )

    def query(self, collection_name: str, filter: dict, limit: Optional[int] = None):
        # Construct the filter string for querying
        if not self.has_collection(collection_name):
            return None
        try:
            if limit is None:
                limit = NO_LIMIT  # otherwise qdrant would set limit to 10!

            field_conditions = []
            for key, value in filter.items():
                field_conditions.append(
                    models.FieldCondition(
                        key=f"metadata.{key}", match=models.MatchValue(value=value)
                    )
                )

            points = self.client.scroll(
                collection_name=f"{self.collection_prefix}_{collection_name}",
                scroll_filter=models.Filter(should=field_conditions),
                limit=limit,
                search_params=models.SearchParams(
                    quantization=models.QuantizationSearchParams(rescore=False)
                ),
            )
            return self._result_to_get_result(points[0])
        except Exception as e:
            log.exception(f"Error querying a collection '{collection_name}': {e}")
            return None

    def get(self, collection_name: str) -> Optional[GetResult]:
        # Get all the items in the collection.
        points = self.client.scroll(
            collection_name=f"{self.collection_prefix}_{collection_name}",
            limit=NO_LIMIT,  # otherwise qdrant would set limit to 10!
            search_params=models.SearchParams(
                quantization=models.QuantizationSearchParams(rescore=False)
            ),
        )
        return self._result_to_get_result(points[0])

    def insert(self, collection_name: str, items: list[VectorItem]):
        # Insert the items into the collection, if the collection does not exist, it will be created.
        self._create_collection_if_not_exists(collection_name, len(items[0]["vector"]))
        points = self._create_points(items)

        self.client.upsert(f"{self.collection_prefix}_{collection_name}", points);
        
        # self.client.upload_points(f"{self.collection_prefix}_{collection_name}", points)

    def upsert(self, collection_name: str, items: list[VectorItem]):
        # Update the items in the collection, if the items are not present, insert them. If the collection does not exist, it will be created.
        self._create_collection_if_not_exists(collection_name, len(items[0]["vector"]))
        points = self._create_points(items)
        return self.client.upsert(f"{self.collection_prefix}_{collection_name}", points)

    def delete(
        self,
        collection_name: str,
        ids: Optional[list[str]] = None,
        filter: Optional[dict] = None,
    ):
        # Delete the items from the collection based on the ids.
        field_conditions = []

        if ids:
            for id_value in ids:
                field_conditions.append(
                    models.FieldCondition(
                        key="metadata.id",
                        match=models.MatchValue(value=id_value),
                    ),
                ),
        elif filter:
            for key, value in filter.items():
                field_conditions.append(
                    models.FieldCondition(
                        key=f"metadata.{key}",
                        match=models.MatchValue(value=value),
                    ),
                ),

        return self.client.delete(
            collection_name=f"{self.collection_prefix}_{collection_name}",
            points_selector=models.FilterSelector(
                filter=models.Filter(must=field_conditions)
            ),
        )

    def reset(self):
        # Resets the database. This will delete all collections and item entries.
        collection_names = self.client.get_collections().collections
        for collection_name in collection_names:
            if collection_name.name.startswith(self.collection_prefix):
                self.client.delete_collection(collection_name=collection_name.name)<|MERGE_RESOLUTION|>--- conflicted
+++ resolved
@@ -94,43 +94,8 @@
                 distance=models.Distance.COSINE,
                 on_disk=self.QDRANT_ON_DISK,
             ),
-<<<<<<< HEAD
-            quantization_config=models.ScalarQuantization(
-                scalar=models.ScalarQuantizationConfig(
-                    type=models.ScalarType.INT8,
-                    always_ram=True,
-                ),
-            ),
-            # optimizers_config=models.OptimizersConfigDiff(default_segment_number=16),
-            hnsw_config=models.HnswConfigDiff(
-                m=32,
-                ef_construct=64,
-                on_disk=self.QDRANT_ON_DISK,
-            ),
-        )
-
-         # Create payload indexes for efficient filtering
-        self.client.create_payload_index(
-            collection_name=collection_name_with_prefix,
-            field_name="metadata.hash",
-            field_schema=models.KeywordIndexParams(
-                type=models.KeywordIndexType.KEYWORD,
-                is_tenant=False,
-                on_disk=False,
-            ),
-        )
-
-        self.client.create_payload_index(
-            collection_name=collection_name_with_prefix,
-            field_name="metadata.file_id",
-            field_schema=models.KeywordIndexParams(
-                type=models.KeywordIndexType.KEYWORD,
-                is_tenant=False,
-                on_disk=False,
-=======
             hnsw_config=models.HnswConfigDiff(
                 m=self.QDRANT_HNSW_M,
->>>>>>> 438e5d96
             ),
         )
 
