--- conflicted
+++ resolved
@@ -1273,14 +1273,6 @@
         else:
             raise ValueError(ERROR_MESSAGES.DEFAULT("Invalid text splitter"))
 
-<<<<<<< HEAD
-        log.info(f"starting to split docs {len(docs)}")
-        docs = text_splitter.split_documents(docs)
-
-    # log.info(f"docs: {len(docs)}")
-
-=======
->>>>>>> 0b5feb51
     if len(docs) == 0:
         raise ValueError(ERROR_MESSAGES.EMPTY_CONTENT)
 
@@ -1494,12 +1486,8 @@
                     Document(
                         page_content=doc.page_content,
                         metadata={
-<<<<<<< HEAD
-                            # **doc.metadata,
-=======
                             # Select only specific keys from doc.metadata
                             **{k: doc.metadata[k] for k in ['page_number'] if k in doc.metadata},
->>>>>>> 0b5feb51
                             "name": file.filename,
                             "created_by": file.user_id,
                             "file_id": file.id,
