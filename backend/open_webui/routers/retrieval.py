import json
import logging
import mimetypes
import os
import shutil
import asyncio


import uuid
from datetime import datetime
from pathlib import Path
from typing import Iterator, List, Optional, Sequence, Union

from fastapi import (
    Depends,
    FastAPI,
    File,
    Form,
    HTTPException,
    UploadFile,
    Request,
    status,
    APIRouter,
)
from fastapi.middleware.cors import CORSMiddleware
from fastapi.concurrency import run_in_threadpool
from pydantic import BaseModel
import tiktoken


from langchain.text_splitter import RecursiveCharacterTextSplitter, TokenTextSplitter
from langchain_text_splitters import MarkdownHeaderTextSplitter
from langchain_core.documents import Document

from open_webui.models.files import FileModel, Files
from open_webui.models.knowledge import Knowledges
from open_webui.storage.provider import Storage


from open_webui.retrieval.vector.factory import VECTOR_DB_CLIENT

# Document loaders
from open_webui.retrieval.loaders.main import Loader
from open_webui.retrieval.loaders.youtube import YoutubeLoader

# Web search engines
from open_webui.retrieval.web.main import SearchResult
from open_webui.retrieval.web.utils import get_web_loader
from open_webui.retrieval.web.brave import search_brave
from open_webui.retrieval.web.kagi import search_kagi
from open_webui.retrieval.web.mojeek import search_mojeek
from open_webui.retrieval.web.bocha import search_bocha
from open_webui.retrieval.web.duckduckgo import search_duckduckgo
from open_webui.retrieval.web.google_pse import search_google_pse
from open_webui.retrieval.web.jina_search import search_jina
from open_webui.retrieval.web.searchapi import search_searchapi
from open_webui.retrieval.web.serpapi import search_serpapi
from open_webui.retrieval.web.searxng import search_searxng
from open_webui.retrieval.web.yacy import search_yacy
from open_webui.retrieval.web.serper import search_serper
from open_webui.retrieval.web.serply import search_serply
from open_webui.retrieval.web.serpstack import search_serpstack
from open_webui.retrieval.web.tavily import search_tavily
from open_webui.retrieval.web.bing import search_bing
from open_webui.retrieval.web.exa import search_exa
from open_webui.retrieval.web.perplexity import search_perplexity
from open_webui.retrieval.web.sougou import search_sougou
from open_webui.retrieval.web.firecrawl import search_firecrawl
from open_webui.retrieval.web.external import search_external

from open_webui.retrieval.utils import (
    get_embedding_function,
    get_reranking_function,
    get_model_path,
    query_collection,
    query_collection_with_hybrid_search,
    query_doc,
    query_doc_with_hybrid_search,
)
from open_webui.utils.misc import (
    calculate_sha256_string,
)
from open_webui.utils.auth import get_admin_user, get_verified_user

from open_webui.config import (
    ENV,
    RAG_EMBEDDING_MODEL_AUTO_UPDATE,
    RAG_EMBEDDING_MODEL_TRUST_REMOTE_CODE,
    RAG_RERANKING_MODEL_AUTO_UPDATE,
    RAG_RERANKING_MODEL_TRUST_REMOTE_CODE,
    UPLOAD_DIR,
    DEFAULT_LOCALE,
    RAG_EMBEDDING_CONTENT_PREFIX,
    RAG_EMBEDDING_QUERY_PREFIX,
)
from open_webui.env import (
    SRC_LOG_LEVELS,
    DEVICE_TYPE,
    DOCKER,
    SENTENCE_TRANSFORMERS_BACKEND,
    SENTENCE_TRANSFORMERS_MODEL_KWARGS,
    SENTENCE_TRANSFORMERS_CROSS_ENCODER_BACKEND,
    SENTENCE_TRANSFORMERS_CROSS_ENCODER_MODEL_KWARGS,
)

from open_webui.constants import ERROR_MESSAGES

log = logging.getLogger(__name__)
log.setLevel(SRC_LOG_LEVELS["RAG"])

##########################################
#
# Utility functions
#
##########################################


def get_ef(
    engine: str,
    embedding_model: str,
    auto_update: bool = False,
):
    ef = None
    if embedding_model and engine == "":
        from sentence_transformers import SentenceTransformer

        try:
            ef = SentenceTransformer(
                get_model_path(embedding_model, auto_update),
                device=DEVICE_TYPE,
                trust_remote_code=RAG_EMBEDDING_MODEL_TRUST_REMOTE_CODE,
                backend=SENTENCE_TRANSFORMERS_BACKEND,
                model_kwargs=SENTENCE_TRANSFORMERS_MODEL_KWARGS,
            )
        except Exception as e:
            log.debug(f"Error loading SentenceTransformer: {e}")

    return ef


def get_rf(
    engine: str = "",
    reranking_model: Optional[str] = None,
    external_reranker_url: str = "",
    external_reranker_api_key: str = "",
    auto_update: bool = False,
):
    rf = None
    if reranking_model:
        if any(model in reranking_model for model in ["jinaai/jina-colbert-v2"]):
            try:
                from open_webui.retrieval.models.colbert import ColBERT

                rf = ColBERT(
                    get_model_path(reranking_model, auto_update),
                    env="docker" if DOCKER else None,
                )

            except Exception as e:
                log.error(f"ColBERT: {e}")
                raise Exception(ERROR_MESSAGES.DEFAULT(e))
        else:
            if engine == "external":
                try:
                    from open_webui.retrieval.models.external import ExternalReranker

                    rf = ExternalReranker(
                        url=external_reranker_url,
                        api_key=external_reranker_api_key,
                        model=reranking_model,
                    )
                except Exception as e:
                    log.error(f"ExternalReranking: {e}")
                    raise Exception(ERROR_MESSAGES.DEFAULT(e))
            else:
                import sentence_transformers

                try:
                    rf = sentence_transformers.CrossEncoder(
                        get_model_path(reranking_model, auto_update),
                        device=DEVICE_TYPE,
                        trust_remote_code=RAG_RERANKING_MODEL_TRUST_REMOTE_CODE,
                        backend=SENTENCE_TRANSFORMERS_CROSS_ENCODER_BACKEND,
                        model_kwargs=SENTENCE_TRANSFORMERS_CROSS_ENCODER_MODEL_KWARGS,
                    )
                except Exception as e:
                    log.error(f"CrossEncoder: {e}")
                    raise Exception(ERROR_MESSAGES.DEFAULT("CrossEncoder error"))

    return rf


##########################################
#
# API routes
#
##########################################


router = APIRouter()


class CollectionNameForm(BaseModel):
    collection_name: Optional[str] = None


class ProcessUrlForm(CollectionNameForm):
    url: str


class SearchForm(BaseModel):
    queries: List[str]


@router.get("/")
async def get_status(request: Request):
    return {
        "status": True,
        "chunk_size": request.app.state.config.CHUNK_SIZE,
        "chunk_overlap": request.app.state.config.CHUNK_OVERLAP,
        "template": request.app.state.config.RAG_TEMPLATE,
        "embedding_engine": request.app.state.config.RAG_EMBEDDING_ENGINE,
        "embedding_model": request.app.state.config.RAG_EMBEDDING_MODEL,
        "reranking_model": request.app.state.config.RAG_RERANKING_MODEL,
        "embedding_batch_size": request.app.state.config.RAG_EMBEDDING_BATCH_SIZE,
    }


@router.get("/embedding")
async def get_embedding_config(request: Request, user=Depends(get_admin_user)):
    return {
        "status": True,
        "embedding_engine": request.app.state.config.RAG_EMBEDDING_ENGINE,
        "embedding_model": request.app.state.config.RAG_EMBEDDING_MODEL,
        "embedding_batch_size": request.app.state.config.RAG_EMBEDDING_BATCH_SIZE,
        "openai_config": {
            "url": request.app.state.config.RAG_OPENAI_API_BASE_URL,
            "key": request.app.state.config.RAG_OPENAI_API_KEY,
        },
        "ollama_config": {
            "url": request.app.state.config.RAG_OLLAMA_BASE_URL,
            "key": request.app.state.config.RAG_OLLAMA_API_KEY,
        },
        "azure_openai_config": {
            "url": request.app.state.config.RAG_AZURE_OPENAI_BASE_URL,
            "key": request.app.state.config.RAG_AZURE_OPENAI_API_KEY,
            "version": request.app.state.config.RAG_AZURE_OPENAI_API_VERSION,
        },
    }


class OpenAIConfigForm(BaseModel):
    url: str
    key: str


class OllamaConfigForm(BaseModel):
    url: str
    key: str


class AzureOpenAIConfigForm(BaseModel):
    url: str
    key: str
    version: str


class EmbeddingModelUpdateForm(BaseModel):
    openai_config: Optional[OpenAIConfigForm] = None
    ollama_config: Optional[OllamaConfigForm] = None
    azure_openai_config: Optional[AzureOpenAIConfigForm] = None
    embedding_engine: str
    embedding_model: str
    embedding_batch_size: Optional[int] = 1


@router.post("/embedding/update")
async def update_embedding_config(
    request: Request, form_data: EmbeddingModelUpdateForm, user=Depends(get_admin_user)
):
    log.info(
        f"Updating embedding model: {request.app.state.config.RAG_EMBEDDING_MODEL} to {form_data.embedding_model}"
    )
    try:
        request.app.state.config.RAG_EMBEDDING_ENGINE = form_data.embedding_engine
        request.app.state.config.RAG_EMBEDDING_MODEL = form_data.embedding_model

        if request.app.state.config.RAG_EMBEDDING_ENGINE in [
            "ollama",
            "openai",
            "azure_openai",
        ]:
            if form_data.openai_config is not None:
                request.app.state.config.RAG_OPENAI_API_BASE_URL = (
                    form_data.openai_config.url
                )
                request.app.state.config.RAG_OPENAI_API_KEY = (
                    form_data.openai_config.key
                )

            if form_data.ollama_config is not None:
                request.app.state.config.RAG_OLLAMA_BASE_URL = (
                    form_data.ollama_config.url
                )
                request.app.state.config.RAG_OLLAMA_API_KEY = (
                    form_data.ollama_config.key
                )

            if form_data.azure_openai_config is not None:
                request.app.state.config.RAG_AZURE_OPENAI_BASE_URL = (
                    form_data.azure_openai_config.url
                )
                request.app.state.config.RAG_AZURE_OPENAI_API_KEY = (
                    form_data.azure_openai_config.key
                )
                request.app.state.config.RAG_AZURE_OPENAI_API_VERSION = (
                    form_data.azure_openai_config.version
                )

            request.app.state.config.RAG_EMBEDDING_BATCH_SIZE = (
                form_data.embedding_batch_size
            )

        request.app.state.ef = get_ef(
            request.app.state.config.RAG_EMBEDDING_ENGINE,
            request.app.state.config.RAG_EMBEDDING_MODEL,
        )

        request.app.state.EMBEDDING_FUNCTION = get_embedding_function(
            request.app.state.config.RAG_EMBEDDING_ENGINE,
            request.app.state.config.RAG_EMBEDDING_MODEL,
            request.app.state.ef,
            (
                request.app.state.config.RAG_OPENAI_API_BASE_URL
                if request.app.state.config.RAG_EMBEDDING_ENGINE == "openai"
                else (
                    request.app.state.config.RAG_OLLAMA_BASE_URL
                    if request.app.state.config.RAG_EMBEDDING_ENGINE == "ollama"
                    else request.app.state.config.RAG_AZURE_OPENAI_BASE_URL
                )
            ),
            (
                request.app.state.config.RAG_OPENAI_API_KEY
                if request.app.state.config.RAG_EMBEDDING_ENGINE == "openai"
                else (
                    request.app.state.config.RAG_OLLAMA_API_KEY
                    if request.app.state.config.RAG_EMBEDDING_ENGINE == "ollama"
                    else request.app.state.config.RAG_AZURE_OPENAI_API_KEY
                )
            ),
            request.app.state.config.RAG_EMBEDDING_BATCH_SIZE,
            azure_api_version=(
                request.app.state.config.RAG_AZURE_OPENAI_API_VERSION
                if request.app.state.config.RAG_EMBEDDING_ENGINE == "azure_openai"
                else None
            ),
        )

        return {
            "status": True,
            "embedding_engine": request.app.state.config.RAG_EMBEDDING_ENGINE,
            "embedding_model": request.app.state.config.RAG_EMBEDDING_MODEL,
            "embedding_batch_size": request.app.state.config.RAG_EMBEDDING_BATCH_SIZE,
            "openai_config": {
                "url": request.app.state.config.RAG_OPENAI_API_BASE_URL,
                "key": request.app.state.config.RAG_OPENAI_API_KEY,
            },
            "ollama_config": {
                "url": request.app.state.config.RAG_OLLAMA_BASE_URL,
                "key": request.app.state.config.RAG_OLLAMA_API_KEY,
            },
            "azure_openai_config": {
                "url": request.app.state.config.RAG_AZURE_OPENAI_BASE_URL,
                "key": request.app.state.config.RAG_AZURE_OPENAI_API_KEY,
                "version": request.app.state.config.RAG_AZURE_OPENAI_API_VERSION,
            },
        }
    except Exception as e:
        log.exception(f"Problem updating embedding model: {e}")
        raise HTTPException(
            status_code=status.HTTP_500_INTERNAL_SERVER_ERROR,
            detail=ERROR_MESSAGES.DEFAULT(e),
        )


@router.get("/config")
async def get_rag_config(request: Request, user=Depends(get_admin_user)):
    return {
        "status": True,
        # RAG settings
        "RAG_TEMPLATE": request.app.state.config.RAG_TEMPLATE,
        "TOP_K": request.app.state.config.TOP_K,
        "BYPASS_EMBEDDING_AND_RETRIEVAL": request.app.state.config.BYPASS_EMBEDDING_AND_RETRIEVAL,
        "RAG_FULL_CONTEXT": request.app.state.config.RAG_FULL_CONTEXT,
        # Hybrid search settings
        "ENABLE_RAG_HYBRID_SEARCH": request.app.state.config.ENABLE_RAG_HYBRID_SEARCH,
        "TOP_K_RERANKER": request.app.state.config.TOP_K_RERANKER,
        "RELEVANCE_THRESHOLD": request.app.state.config.RELEVANCE_THRESHOLD,
        "HYBRID_BM25_WEIGHT": request.app.state.config.HYBRID_BM25_WEIGHT,
        # Content extraction settings
        "CONTENT_EXTRACTION_ENGINE": request.app.state.config.CONTENT_EXTRACTION_ENGINE,
        "PDF_EXTRACT_IMAGES": request.app.state.config.PDF_EXTRACT_IMAGES,
        "DATALAB_MARKER_API_KEY": request.app.state.config.DATALAB_MARKER_API_KEY,
        "DATALAB_MARKER_API_BASE_URL": request.app.state.config.DATALAB_MARKER_API_BASE_URL,
        "DATALAB_MARKER_ADDITIONAL_CONFIG": request.app.state.config.DATALAB_MARKER_ADDITIONAL_CONFIG,
        "DATALAB_MARKER_SKIP_CACHE": request.app.state.config.DATALAB_MARKER_SKIP_CACHE,
        "DATALAB_MARKER_FORCE_OCR": request.app.state.config.DATALAB_MARKER_FORCE_OCR,
        "DATALAB_MARKER_PAGINATE": request.app.state.config.DATALAB_MARKER_PAGINATE,
        "DATALAB_MARKER_STRIP_EXISTING_OCR": request.app.state.config.DATALAB_MARKER_STRIP_EXISTING_OCR,
        "DATALAB_MARKER_DISABLE_IMAGE_EXTRACTION": request.app.state.config.DATALAB_MARKER_DISABLE_IMAGE_EXTRACTION,
        "DATALAB_MARKER_FORMAT_LINES": request.app.state.config.DATALAB_MARKER_FORMAT_LINES,
        "DATALAB_MARKER_USE_LLM": request.app.state.config.DATALAB_MARKER_USE_LLM,
        "DATALAB_MARKER_OUTPUT_FORMAT": request.app.state.config.DATALAB_MARKER_OUTPUT_FORMAT,
        "EXTERNAL_DOCUMENT_LOADER_URL": request.app.state.config.EXTERNAL_DOCUMENT_LOADER_URL,
        "EXTERNAL_DOCUMENT_LOADER_API_KEY": request.app.state.config.EXTERNAL_DOCUMENT_LOADER_API_KEY,
        "TIKA_SERVER_URL": request.app.state.config.TIKA_SERVER_URL,
        "DOCLING_SERVER_URL": request.app.state.config.DOCLING_SERVER_URL,
        "DOCLING_OCR_ENGINE": request.app.state.config.DOCLING_OCR_ENGINE,
        "DOCLING_OCR_LANG": request.app.state.config.DOCLING_OCR_LANG,
        "DOCLING_DO_PICTURE_DESCRIPTION": request.app.state.config.DOCLING_DO_PICTURE_DESCRIPTION,
        "DOCLING_PICTURE_DESCRIPTION_MODE": request.app.state.config.DOCLING_PICTURE_DESCRIPTION_MODE,
        "DOCLING_PICTURE_DESCRIPTION_LOCAL": request.app.state.config.DOCLING_PICTURE_DESCRIPTION_LOCAL,
        "DOCLING_PICTURE_DESCRIPTION_API": request.app.state.config.DOCLING_PICTURE_DESCRIPTION_API,
        "DOCUMENT_INTELLIGENCE_ENDPOINT": request.app.state.config.DOCUMENT_INTELLIGENCE_ENDPOINT,
        "DOCUMENT_INTELLIGENCE_KEY": request.app.state.config.DOCUMENT_INTELLIGENCE_KEY,
        "MISTRAL_OCR_API_KEY": request.app.state.config.MISTRAL_OCR_API_KEY,
        # Reranking settings
        "RAG_RERANKING_MODEL": request.app.state.config.RAG_RERANKING_MODEL,
        "RAG_RERANKING_ENGINE": request.app.state.config.RAG_RERANKING_ENGINE,
        "RAG_EXTERNAL_RERANKER_URL": request.app.state.config.RAG_EXTERNAL_RERANKER_URL,
        "RAG_EXTERNAL_RERANKER_API_KEY": request.app.state.config.RAG_EXTERNAL_RERANKER_API_KEY,
        # Chunking settings
        "TEXT_SPLITTER": request.app.state.config.TEXT_SPLITTER,
        "CHUNK_SIZE": request.app.state.config.CHUNK_SIZE,
        "CHUNK_OVERLAP": request.app.state.config.CHUNK_OVERLAP,
        # File upload settings
        "FILE_MAX_SIZE": request.app.state.config.FILE_MAX_SIZE,
        "FILE_MAX_COUNT": request.app.state.config.FILE_MAX_COUNT,
        "FILE_IMAGE_COMPRESSION_WIDTH": request.app.state.config.FILE_IMAGE_COMPRESSION_WIDTH,
        "FILE_IMAGE_COMPRESSION_HEIGHT": request.app.state.config.FILE_IMAGE_COMPRESSION_HEIGHT,
        "ALLOWED_FILE_EXTENSIONS": request.app.state.config.ALLOWED_FILE_EXTENSIONS,
        # Integration settings
        "ENABLE_GOOGLE_DRIVE_INTEGRATION": request.app.state.config.ENABLE_GOOGLE_DRIVE_INTEGRATION,
        "ENABLE_ONEDRIVE_INTEGRATION": request.app.state.config.ENABLE_ONEDRIVE_INTEGRATION,
        # Web search settings
        "web": {
            "ENABLE_WEB_SEARCH": request.app.state.config.ENABLE_WEB_SEARCH,
            "WEB_SEARCH_ENGINE": request.app.state.config.WEB_SEARCH_ENGINE,
            "WEB_SEARCH_TRUST_ENV": request.app.state.config.WEB_SEARCH_TRUST_ENV,
            "WEB_SEARCH_RESULT_COUNT": request.app.state.config.WEB_SEARCH_RESULT_COUNT,
            "WEB_SEARCH_CONCURRENT_REQUESTS": request.app.state.config.WEB_SEARCH_CONCURRENT_REQUESTS,
            "WEB_SEARCH_DOMAIN_FILTER_LIST": request.app.state.config.WEB_SEARCH_DOMAIN_FILTER_LIST,
            "BYPASS_WEB_SEARCH_EMBEDDING_AND_RETRIEVAL": request.app.state.config.BYPASS_WEB_SEARCH_EMBEDDING_AND_RETRIEVAL,
            "BYPASS_WEB_SEARCH_WEB_LOADER": request.app.state.config.BYPASS_WEB_SEARCH_WEB_LOADER,
            "SEARXNG_QUERY_URL": request.app.state.config.SEARXNG_QUERY_URL,
            "YACY_QUERY_URL": request.app.state.config.YACY_QUERY_URL,
            "YACY_USERNAME": request.app.state.config.YACY_USERNAME,
            "YACY_PASSWORD": request.app.state.config.YACY_PASSWORD,
            "GOOGLE_PSE_API_KEY": request.app.state.config.GOOGLE_PSE_API_KEY,
            "GOOGLE_PSE_ENGINE_ID": request.app.state.config.GOOGLE_PSE_ENGINE_ID,
            "BRAVE_SEARCH_API_KEY": request.app.state.config.BRAVE_SEARCH_API_KEY,
            "KAGI_SEARCH_API_KEY": request.app.state.config.KAGI_SEARCH_API_KEY,
            "MOJEEK_SEARCH_API_KEY": request.app.state.config.MOJEEK_SEARCH_API_KEY,
            "BOCHA_SEARCH_API_KEY": request.app.state.config.BOCHA_SEARCH_API_KEY,
            "SERPSTACK_API_KEY": request.app.state.config.SERPSTACK_API_KEY,
            "SERPSTACK_HTTPS": request.app.state.config.SERPSTACK_HTTPS,
            "SERPER_API_KEY": request.app.state.config.SERPER_API_KEY,
            "SERPLY_API_KEY": request.app.state.config.SERPLY_API_KEY,
            "TAVILY_API_KEY": request.app.state.config.TAVILY_API_KEY,
            "SEARCHAPI_API_KEY": request.app.state.config.SEARCHAPI_API_KEY,
            "SEARCHAPI_ENGINE": request.app.state.config.SEARCHAPI_ENGINE,
            "SERPAPI_API_KEY": request.app.state.config.SERPAPI_API_KEY,
            "SERPAPI_ENGINE": request.app.state.config.SERPAPI_ENGINE,
            "JINA_API_KEY": request.app.state.config.JINA_API_KEY,
            "BING_SEARCH_V7_ENDPOINT": request.app.state.config.BING_SEARCH_V7_ENDPOINT,
            "BING_SEARCH_V7_SUBSCRIPTION_KEY": request.app.state.config.BING_SEARCH_V7_SUBSCRIPTION_KEY,
            "EXA_API_KEY": request.app.state.config.EXA_API_KEY,
            "PERPLEXITY_API_KEY": request.app.state.config.PERPLEXITY_API_KEY,
            "PERPLEXITY_MODEL": request.app.state.config.PERPLEXITY_MODEL,
            "PERPLEXITY_SEARCH_CONTEXT_USAGE": request.app.state.config.PERPLEXITY_SEARCH_CONTEXT_USAGE,
            "SOUGOU_API_SID": request.app.state.config.SOUGOU_API_SID,
            "SOUGOU_API_SK": request.app.state.config.SOUGOU_API_SK,
            "WEB_LOADER_ENGINE": request.app.state.config.WEB_LOADER_ENGINE,
            "ENABLE_WEB_LOADER_SSL_VERIFICATION": request.app.state.config.ENABLE_WEB_LOADER_SSL_VERIFICATION,
            "PLAYWRIGHT_WS_URL": request.app.state.config.PLAYWRIGHT_WS_URL,
            "PLAYWRIGHT_TIMEOUT": request.app.state.config.PLAYWRIGHT_TIMEOUT,
            "FIRECRAWL_API_KEY": request.app.state.config.FIRECRAWL_API_KEY,
            "FIRECRAWL_API_BASE_URL": request.app.state.config.FIRECRAWL_API_BASE_URL,
            "TAVILY_EXTRACT_DEPTH": request.app.state.config.TAVILY_EXTRACT_DEPTH,
            "EXTERNAL_WEB_SEARCH_URL": request.app.state.config.EXTERNAL_WEB_SEARCH_URL,
            "EXTERNAL_WEB_SEARCH_API_KEY": request.app.state.config.EXTERNAL_WEB_SEARCH_API_KEY,
            "EXTERNAL_WEB_LOADER_URL": request.app.state.config.EXTERNAL_WEB_LOADER_URL,
            "EXTERNAL_WEB_LOADER_API_KEY": request.app.state.config.EXTERNAL_WEB_LOADER_API_KEY,
            "YOUTUBE_LOADER_LANGUAGE": request.app.state.config.YOUTUBE_LOADER_LANGUAGE,
            "YOUTUBE_LOADER_PROXY_URL": request.app.state.config.YOUTUBE_LOADER_PROXY_URL,
            "YOUTUBE_LOADER_TRANSLATION": request.app.state.YOUTUBE_LOADER_TRANSLATION,
        },
    }


class WebConfig(BaseModel):
    ENABLE_WEB_SEARCH: Optional[bool] = None
    WEB_SEARCH_ENGINE: Optional[str] = None
    WEB_SEARCH_TRUST_ENV: Optional[bool] = None
    WEB_SEARCH_RESULT_COUNT: Optional[int] = None
    WEB_SEARCH_CONCURRENT_REQUESTS: Optional[int] = None
    WEB_SEARCH_DOMAIN_FILTER_LIST: Optional[List[str]] = []
    BYPASS_WEB_SEARCH_EMBEDDING_AND_RETRIEVAL: Optional[bool] = None
    BYPASS_WEB_SEARCH_WEB_LOADER: Optional[bool] = None
    SEARXNG_QUERY_URL: Optional[str] = None
    YACY_QUERY_URL: Optional[str] = None
    YACY_USERNAME: Optional[str] = None
    YACY_PASSWORD: Optional[str] = None
    GOOGLE_PSE_API_KEY: Optional[str] = None
    GOOGLE_PSE_ENGINE_ID: Optional[str] = None
    BRAVE_SEARCH_API_KEY: Optional[str] = None
    KAGI_SEARCH_API_KEY: Optional[str] = None
    MOJEEK_SEARCH_API_KEY: Optional[str] = None
    BOCHA_SEARCH_API_KEY: Optional[str] = None
    SERPSTACK_API_KEY: Optional[str] = None
    SERPSTACK_HTTPS: Optional[bool] = None
    SERPER_API_KEY: Optional[str] = None
    SERPLY_API_KEY: Optional[str] = None
    TAVILY_API_KEY: Optional[str] = None
    SEARCHAPI_API_KEY: Optional[str] = None
    SEARCHAPI_ENGINE: Optional[str] = None
    SERPAPI_API_KEY: Optional[str] = None
    SERPAPI_ENGINE: Optional[str] = None
    JINA_API_KEY: Optional[str] = None
    BING_SEARCH_V7_ENDPOINT: Optional[str] = None
    BING_SEARCH_V7_SUBSCRIPTION_KEY: Optional[str] = None
    EXA_API_KEY: Optional[str] = None
    PERPLEXITY_API_KEY: Optional[str] = None
    PERPLEXITY_MODEL: Optional[str] = None
    PERPLEXITY_SEARCH_CONTEXT_USAGE: Optional[str] = None
    SOUGOU_API_SID: Optional[str] = None
    SOUGOU_API_SK: Optional[str] = None
    WEB_LOADER_ENGINE: Optional[str] = None
    ENABLE_WEB_LOADER_SSL_VERIFICATION: Optional[bool] = None
    PLAYWRIGHT_WS_URL: Optional[str] = None
    PLAYWRIGHT_TIMEOUT: Optional[int] = None
    FIRECRAWL_API_KEY: Optional[str] = None
    FIRECRAWL_API_BASE_URL: Optional[str] = None
    TAVILY_EXTRACT_DEPTH: Optional[str] = None
    EXTERNAL_WEB_SEARCH_URL: Optional[str] = None
    EXTERNAL_WEB_SEARCH_API_KEY: Optional[str] = None
    EXTERNAL_WEB_LOADER_URL: Optional[str] = None
    EXTERNAL_WEB_LOADER_API_KEY: Optional[str] = None
    YOUTUBE_LOADER_LANGUAGE: Optional[List[str]] = None
    YOUTUBE_LOADER_PROXY_URL: Optional[str] = None
    YOUTUBE_LOADER_TRANSLATION: Optional[str] = None


class ConfigForm(BaseModel):
    # RAG settings
    RAG_TEMPLATE: Optional[str] = None
    TOP_K: Optional[int] = None
    BYPASS_EMBEDDING_AND_RETRIEVAL: Optional[bool] = None
    RAG_FULL_CONTEXT: Optional[bool] = None

    # Hybrid search settings
    ENABLE_RAG_HYBRID_SEARCH: Optional[bool] = None
    TOP_K_RERANKER: Optional[int] = None
    RELEVANCE_THRESHOLD: Optional[float] = None
    HYBRID_BM25_WEIGHT: Optional[float] = None

    # Content extraction settings
    CONTENT_EXTRACTION_ENGINE: Optional[str] = None
    PDF_EXTRACT_IMAGES: Optional[bool] = None
    DATALAB_MARKER_API_KEY: Optional[str] = None
    DATALAB_MARKER_API_BASE_URL: Optional[str] = None
    DATALAB_MARKER_ADDITIONAL_CONFIG: Optional[str] = None
    DATALAB_MARKER_SKIP_CACHE: Optional[bool] = None
    DATALAB_MARKER_FORCE_OCR: Optional[bool] = None
    DATALAB_MARKER_PAGINATE: Optional[bool] = None
    DATALAB_MARKER_STRIP_EXISTING_OCR: Optional[bool] = None
    DATALAB_MARKER_DISABLE_IMAGE_EXTRACTION: Optional[bool] = None
    DATALAB_MARKER_FORMAT_LINES: Optional[bool] = None
    DATALAB_MARKER_USE_LLM: Optional[bool] = None
    DATALAB_MARKER_OUTPUT_FORMAT: Optional[str] = None
    EXTERNAL_DOCUMENT_LOADER_URL: Optional[str] = None
    EXTERNAL_DOCUMENT_LOADER_API_KEY: Optional[str] = None

    TIKA_SERVER_URL: Optional[str] = None
    DOCLING_SERVER_URL: Optional[str] = None
    DOCLING_OCR_ENGINE: Optional[str] = None
    DOCLING_OCR_LANG: Optional[str] = None
    DOCLING_DO_PICTURE_DESCRIPTION: Optional[bool] = None
    DOCLING_PICTURE_DESCRIPTION_MODE: Optional[str] = None
    DOCLING_PICTURE_DESCRIPTION_LOCAL: Optional[dict] = None
    DOCLING_PICTURE_DESCRIPTION_API: Optional[dict] = None
    DOCUMENT_INTELLIGENCE_ENDPOINT: Optional[str] = None
    DOCUMENT_INTELLIGENCE_KEY: Optional[str] = None
    MISTRAL_OCR_API_KEY: Optional[str] = None

    # Reranking settings
    RAG_RERANKING_MODEL: Optional[str] = None
    RAG_RERANKING_ENGINE: Optional[str] = None
    RAG_EXTERNAL_RERANKER_URL: Optional[str] = None
    RAG_EXTERNAL_RERANKER_API_KEY: Optional[str] = None

    # Chunking settings
    TEXT_SPLITTER: Optional[str] = None
    CHUNK_SIZE: Optional[int] = None
    CHUNK_OVERLAP: Optional[int] = None

    # File upload settings
    FILE_MAX_SIZE: Optional[int] = None
    FILE_MAX_COUNT: Optional[int] = None
    FILE_IMAGE_COMPRESSION_WIDTH: Optional[int] = None
    FILE_IMAGE_COMPRESSION_HEIGHT: Optional[int] = None
    ALLOWED_FILE_EXTENSIONS: Optional[List[str]] = None

    # Integration settings
    ENABLE_GOOGLE_DRIVE_INTEGRATION: Optional[bool] = None
    ENABLE_ONEDRIVE_INTEGRATION: Optional[bool] = None

    # Web search settings
    web: Optional[WebConfig] = None


@router.post("/config/update")
async def update_rag_config(
    request: Request, form_data: ConfigForm, user=Depends(get_admin_user)
):
    # RAG settings
    request.app.state.config.RAG_TEMPLATE = (
        form_data.RAG_TEMPLATE
        if form_data.RAG_TEMPLATE is not None
        else request.app.state.config.RAG_TEMPLATE
    )
    request.app.state.config.TOP_K = (
        form_data.TOP_K
        if form_data.TOP_K is not None
        else request.app.state.config.TOP_K
    )
    request.app.state.config.BYPASS_EMBEDDING_AND_RETRIEVAL = (
        form_data.BYPASS_EMBEDDING_AND_RETRIEVAL
        if form_data.BYPASS_EMBEDDING_AND_RETRIEVAL is not None
        else request.app.state.config.BYPASS_EMBEDDING_AND_RETRIEVAL
    )
    request.app.state.config.RAG_FULL_CONTEXT = (
        form_data.RAG_FULL_CONTEXT
        if form_data.RAG_FULL_CONTEXT is not None
        else request.app.state.config.RAG_FULL_CONTEXT
    )

    # Hybrid search settings
    request.app.state.config.ENABLE_RAG_HYBRID_SEARCH = (
        form_data.ENABLE_RAG_HYBRID_SEARCH
        if form_data.ENABLE_RAG_HYBRID_SEARCH is not None
        else request.app.state.config.ENABLE_RAG_HYBRID_SEARCH
    )
    # Free up memory if hybrid search is disabled
    if not request.app.state.config.ENABLE_RAG_HYBRID_SEARCH:
        request.app.state.rf = None

    request.app.state.config.TOP_K_RERANKER = (
        form_data.TOP_K_RERANKER
        if form_data.TOP_K_RERANKER is not None
        else request.app.state.config.TOP_K_RERANKER
    )
    request.app.state.config.RELEVANCE_THRESHOLD = (
        form_data.RELEVANCE_THRESHOLD
        if form_data.RELEVANCE_THRESHOLD is not None
        else request.app.state.config.RELEVANCE_THRESHOLD
    )
    request.app.state.config.HYBRID_BM25_WEIGHT = (
        form_data.HYBRID_BM25_WEIGHT
        if form_data.HYBRID_BM25_WEIGHT is not None
        else request.app.state.config.HYBRID_BM25_WEIGHT
    )

    # Content extraction settings
    request.app.state.config.CONTENT_EXTRACTION_ENGINE = (
        form_data.CONTENT_EXTRACTION_ENGINE
        if form_data.CONTENT_EXTRACTION_ENGINE is not None
        else request.app.state.config.CONTENT_EXTRACTION_ENGINE
    )
    request.app.state.config.PDF_EXTRACT_IMAGES = (
        form_data.PDF_EXTRACT_IMAGES
        if form_data.PDF_EXTRACT_IMAGES is not None
        else request.app.state.config.PDF_EXTRACT_IMAGES
    )
    request.app.state.config.DATALAB_MARKER_API_KEY = (
        form_data.DATALAB_MARKER_API_KEY
        if form_data.DATALAB_MARKER_API_KEY is not None
        else request.app.state.config.DATALAB_MARKER_API_KEY
    )
    request.app.state.config.DATALAB_MARKER_API_BASE_URL = (
        form_data.DATALAB_MARKER_API_BASE_URL
        if form_data.DATALAB_MARKER_API_BASE_URL is not None
        else request.app.state.config.DATALAB_MARKER_API_BASE_URL
    )
    request.app.state.config.DATALAB_MARKER_ADDITIONAL_CONFIG = (
        form_data.DATALAB_MARKER_ADDITIONAL_CONFIG
        if form_data.DATALAB_MARKER_ADDITIONAL_CONFIG is not None
        else request.app.state.config.DATALAB_MARKER_ADDITIONAL_CONFIG
    )
    request.app.state.config.DATALAB_MARKER_SKIP_CACHE = (
        form_data.DATALAB_MARKER_SKIP_CACHE
        if form_data.DATALAB_MARKER_SKIP_CACHE is not None
        else request.app.state.config.DATALAB_MARKER_SKIP_CACHE
    )
    request.app.state.config.DATALAB_MARKER_FORCE_OCR = (
        form_data.DATALAB_MARKER_FORCE_OCR
        if form_data.DATALAB_MARKER_FORCE_OCR is not None
        else request.app.state.config.DATALAB_MARKER_FORCE_OCR
    )
    request.app.state.config.DATALAB_MARKER_PAGINATE = (
        form_data.DATALAB_MARKER_PAGINATE
        if form_data.DATALAB_MARKER_PAGINATE is not None
        else request.app.state.config.DATALAB_MARKER_PAGINATE
    )
    request.app.state.config.DATALAB_MARKER_STRIP_EXISTING_OCR = (
        form_data.DATALAB_MARKER_STRIP_EXISTING_OCR
        if form_data.DATALAB_MARKER_STRIP_EXISTING_OCR is not None
        else request.app.state.config.DATALAB_MARKER_STRIP_EXISTING_OCR
    )
    request.app.state.config.DATALAB_MARKER_DISABLE_IMAGE_EXTRACTION = (
        form_data.DATALAB_MARKER_DISABLE_IMAGE_EXTRACTION
        if form_data.DATALAB_MARKER_DISABLE_IMAGE_EXTRACTION is not None
        else request.app.state.config.DATALAB_MARKER_DISABLE_IMAGE_EXTRACTION
    )
    request.app.state.config.DATALAB_MARKER_FORMAT_LINES = (
        form_data.DATALAB_MARKER_FORMAT_LINES
        if form_data.DATALAB_MARKER_FORMAT_LINES is not None
        else request.app.state.config.DATALAB_MARKER_FORMAT_LINES
    )
    request.app.state.config.DATALAB_MARKER_OUTPUT_FORMAT = (
        form_data.DATALAB_MARKER_OUTPUT_FORMAT
        if form_data.DATALAB_MARKER_OUTPUT_FORMAT is not None
        else request.app.state.config.DATALAB_MARKER_OUTPUT_FORMAT
    )
    request.app.state.config.DATALAB_MARKER_USE_LLM = (
        form_data.DATALAB_MARKER_USE_LLM
        if form_data.DATALAB_MARKER_USE_LLM is not None
        else request.app.state.config.DATALAB_MARKER_USE_LLM
    )
    request.app.state.config.EXTERNAL_DOCUMENT_LOADER_URL = (
        form_data.EXTERNAL_DOCUMENT_LOADER_URL
        if form_data.EXTERNAL_DOCUMENT_LOADER_URL is not None
        else request.app.state.config.EXTERNAL_DOCUMENT_LOADER_URL
    )
    request.app.state.config.EXTERNAL_DOCUMENT_LOADER_API_KEY = (
        form_data.EXTERNAL_DOCUMENT_LOADER_API_KEY
        if form_data.EXTERNAL_DOCUMENT_LOADER_API_KEY is not None
        else request.app.state.config.EXTERNAL_DOCUMENT_LOADER_API_KEY
    )
    request.app.state.config.TIKA_SERVER_URL = (
        form_data.TIKA_SERVER_URL
        if form_data.TIKA_SERVER_URL is not None
        else request.app.state.config.TIKA_SERVER_URL
    )
    request.app.state.config.DOCLING_SERVER_URL = (
        form_data.DOCLING_SERVER_URL
        if form_data.DOCLING_SERVER_URL is not None
        else request.app.state.config.DOCLING_SERVER_URL
    )
    request.app.state.config.DOCLING_OCR_ENGINE = (
        form_data.DOCLING_OCR_ENGINE
        if form_data.DOCLING_OCR_ENGINE is not None
        else request.app.state.config.DOCLING_OCR_ENGINE
    )
    request.app.state.config.DOCLING_OCR_LANG = (
        form_data.DOCLING_OCR_LANG
        if form_data.DOCLING_OCR_LANG is not None
        else request.app.state.config.DOCLING_OCR_LANG
    )

    request.app.state.config.DOCLING_DO_PICTURE_DESCRIPTION = (
        form_data.DOCLING_DO_PICTURE_DESCRIPTION
        if form_data.DOCLING_DO_PICTURE_DESCRIPTION is not None
        else request.app.state.config.DOCLING_DO_PICTURE_DESCRIPTION
    )

    request.app.state.config.DOCLING_PICTURE_DESCRIPTION_MODE = (
        form_data.DOCLING_PICTURE_DESCRIPTION_MODE
        if form_data.DOCLING_PICTURE_DESCRIPTION_MODE is not None
        else request.app.state.config.DOCLING_PICTURE_DESCRIPTION_MODE
    )
    request.app.state.config.DOCLING_PICTURE_DESCRIPTION_LOCAL = (
        form_data.DOCLING_PICTURE_DESCRIPTION_LOCAL
        if form_data.DOCLING_PICTURE_DESCRIPTION_LOCAL is not None
        else request.app.state.config.DOCLING_PICTURE_DESCRIPTION_LOCAL
    )
    request.app.state.config.DOCLING_PICTURE_DESCRIPTION_API = (
        form_data.DOCLING_PICTURE_DESCRIPTION_API
        if form_data.DOCLING_PICTURE_DESCRIPTION_API is not None
        else request.app.state.config.DOCLING_PICTURE_DESCRIPTION_API
    )

    request.app.state.config.DOCUMENT_INTELLIGENCE_ENDPOINT = (
        form_data.DOCUMENT_INTELLIGENCE_ENDPOINT
        if form_data.DOCUMENT_INTELLIGENCE_ENDPOINT is not None
        else request.app.state.config.DOCUMENT_INTELLIGENCE_ENDPOINT
    )
    request.app.state.config.DOCUMENT_INTELLIGENCE_KEY = (
        form_data.DOCUMENT_INTELLIGENCE_KEY
        if form_data.DOCUMENT_INTELLIGENCE_KEY is not None
        else request.app.state.config.DOCUMENT_INTELLIGENCE_KEY
    )
    request.app.state.config.MISTRAL_OCR_API_KEY = (
        form_data.MISTRAL_OCR_API_KEY
        if form_data.MISTRAL_OCR_API_KEY is not None
        else request.app.state.config.MISTRAL_OCR_API_KEY
    )

    # Reranking settings
    request.app.state.config.RAG_RERANKING_ENGINE = (
        form_data.RAG_RERANKING_ENGINE
        if form_data.RAG_RERANKING_ENGINE is not None
        else request.app.state.config.RAG_RERANKING_ENGINE
    )

    request.app.state.config.RAG_EXTERNAL_RERANKER_URL = (
        form_data.RAG_EXTERNAL_RERANKER_URL
        if form_data.RAG_EXTERNAL_RERANKER_URL is not None
        else request.app.state.config.RAG_EXTERNAL_RERANKER_URL
    )

    request.app.state.config.RAG_EXTERNAL_RERANKER_API_KEY = (
        form_data.RAG_EXTERNAL_RERANKER_API_KEY
        if form_data.RAG_EXTERNAL_RERANKER_API_KEY is not None
        else request.app.state.config.RAG_EXTERNAL_RERANKER_API_KEY
    )

    log.info(
        f"Updating reranking model: {request.app.state.config.RAG_RERANKING_MODEL} to {form_data.RAG_RERANKING_MODEL}"
    )
    try:
        request.app.state.config.RAG_RERANKING_MODEL = (
            form_data.RAG_RERANKING_MODEL
            if form_data.RAG_RERANKING_MODEL is not None
            else request.app.state.config.RAG_RERANKING_MODEL
        )

        try:
            request.app.state.rf = get_rf(
                request.app.state.config.RAG_RERANKING_ENGINE,
                request.app.state.config.RAG_RERANKING_MODEL,
                request.app.state.config.RAG_EXTERNAL_RERANKER_URL,
                request.app.state.config.RAG_EXTERNAL_RERANKER_API_KEY,
                True,
            )

            request.app.state.RERANKING_FUNCTION = get_reranking_function(
                request.app.state.config.RAG_RERANKING_ENGINE,
                request.app.state.config.RAG_RERANKING_MODEL,
                request.app.state.rf,
            )
        except Exception as e:
            log.error(f"Error loading reranking model: {e}")
            request.app.state.config.ENABLE_RAG_HYBRID_SEARCH = False
    except Exception as e:
        log.exception(f"Problem updating reranking model: {e}")
        raise HTTPException(
            status_code=status.HTTP_500_INTERNAL_SERVER_ERROR,
            detail=ERROR_MESSAGES.DEFAULT(e),
        )

    # Chunking settings
    request.app.state.config.TEXT_SPLITTER = (
        form_data.TEXT_SPLITTER
        if form_data.TEXT_SPLITTER is not None
        else request.app.state.config.TEXT_SPLITTER
    )
    request.app.state.config.CHUNK_SIZE = (
        form_data.CHUNK_SIZE
        if form_data.CHUNK_SIZE is not None
        else request.app.state.config.CHUNK_SIZE
    )
    request.app.state.config.CHUNK_OVERLAP = (
        form_data.CHUNK_OVERLAP
        if form_data.CHUNK_OVERLAP is not None
        else request.app.state.config.CHUNK_OVERLAP
    )

    # File upload settings
    request.app.state.config.FILE_MAX_SIZE = form_data.FILE_MAX_SIZE
    request.app.state.config.FILE_MAX_COUNT = form_data.FILE_MAX_COUNT
    request.app.state.config.FILE_IMAGE_COMPRESSION_WIDTH = (
        form_data.FILE_IMAGE_COMPRESSION_WIDTH
    )
    request.app.state.config.FILE_IMAGE_COMPRESSION_HEIGHT = (
        form_data.FILE_IMAGE_COMPRESSION_HEIGHT
    )
    request.app.state.config.ALLOWED_FILE_EXTENSIONS = (
        form_data.ALLOWED_FILE_EXTENSIONS
        if form_data.ALLOWED_FILE_EXTENSIONS is not None
        else request.app.state.config.ALLOWED_FILE_EXTENSIONS
    )

    # Integration settings
    request.app.state.config.ENABLE_GOOGLE_DRIVE_INTEGRATION = (
        form_data.ENABLE_GOOGLE_DRIVE_INTEGRATION
        if form_data.ENABLE_GOOGLE_DRIVE_INTEGRATION is not None
        else request.app.state.config.ENABLE_GOOGLE_DRIVE_INTEGRATION
    )
    request.app.state.config.ENABLE_ONEDRIVE_INTEGRATION = (
        form_data.ENABLE_ONEDRIVE_INTEGRATION
        if form_data.ENABLE_ONEDRIVE_INTEGRATION is not None
        else request.app.state.config.ENABLE_ONEDRIVE_INTEGRATION
    )

    if form_data.web is not None:
        # Web search settings
        request.app.state.config.ENABLE_WEB_SEARCH = form_data.web.ENABLE_WEB_SEARCH
        request.app.state.config.WEB_SEARCH_ENGINE = form_data.web.WEB_SEARCH_ENGINE
        request.app.state.config.WEB_SEARCH_TRUST_ENV = (
            form_data.web.WEB_SEARCH_TRUST_ENV
        )
        request.app.state.config.WEB_SEARCH_RESULT_COUNT = (
            form_data.web.WEB_SEARCH_RESULT_COUNT
        )
        request.app.state.config.WEB_SEARCH_CONCURRENT_REQUESTS = (
            form_data.web.WEB_SEARCH_CONCURRENT_REQUESTS
        )
        request.app.state.config.WEB_SEARCH_DOMAIN_FILTER_LIST = (
            form_data.web.WEB_SEARCH_DOMAIN_FILTER_LIST
        )
        request.app.state.config.BYPASS_WEB_SEARCH_EMBEDDING_AND_RETRIEVAL = (
            form_data.web.BYPASS_WEB_SEARCH_EMBEDDING_AND_RETRIEVAL
        )
        request.app.state.config.BYPASS_WEB_SEARCH_WEB_LOADER = (
            form_data.web.BYPASS_WEB_SEARCH_WEB_LOADER
        )
        request.app.state.config.SEARXNG_QUERY_URL = form_data.web.SEARXNG_QUERY_URL
        request.app.state.config.YACY_QUERY_URL = form_data.web.YACY_QUERY_URL
        request.app.state.config.YACY_USERNAME = form_data.web.YACY_USERNAME
        request.app.state.config.YACY_PASSWORD = form_data.web.YACY_PASSWORD
        request.app.state.config.GOOGLE_PSE_API_KEY = form_data.web.GOOGLE_PSE_API_KEY
        request.app.state.config.GOOGLE_PSE_ENGINE_ID = (
            form_data.web.GOOGLE_PSE_ENGINE_ID
        )
        request.app.state.config.BRAVE_SEARCH_API_KEY = (
            form_data.web.BRAVE_SEARCH_API_KEY
        )
        request.app.state.config.KAGI_SEARCH_API_KEY = form_data.web.KAGI_SEARCH_API_KEY
        request.app.state.config.MOJEEK_SEARCH_API_KEY = (
            form_data.web.MOJEEK_SEARCH_API_KEY
        )
        request.app.state.config.BOCHA_SEARCH_API_KEY = (
            form_data.web.BOCHA_SEARCH_API_KEY
        )
        request.app.state.config.SERPSTACK_API_KEY = form_data.web.SERPSTACK_API_KEY
        request.app.state.config.SERPSTACK_HTTPS = form_data.web.SERPSTACK_HTTPS
        request.app.state.config.SERPER_API_KEY = form_data.web.SERPER_API_KEY
        request.app.state.config.SERPLY_API_KEY = form_data.web.SERPLY_API_KEY
        request.app.state.config.TAVILY_API_KEY = form_data.web.TAVILY_API_KEY
        request.app.state.config.SEARCHAPI_API_KEY = form_data.web.SEARCHAPI_API_KEY
        request.app.state.config.SEARCHAPI_ENGINE = form_data.web.SEARCHAPI_ENGINE
        request.app.state.config.SERPAPI_API_KEY = form_data.web.SERPAPI_API_KEY
        request.app.state.config.SERPAPI_ENGINE = form_data.web.SERPAPI_ENGINE
        request.app.state.config.JINA_API_KEY = form_data.web.JINA_API_KEY
        request.app.state.config.BING_SEARCH_V7_ENDPOINT = (
            form_data.web.BING_SEARCH_V7_ENDPOINT
        )
        request.app.state.config.BING_SEARCH_V7_SUBSCRIPTION_KEY = (
            form_data.web.BING_SEARCH_V7_SUBSCRIPTION_KEY
        )
        request.app.state.config.EXA_API_KEY = form_data.web.EXA_API_KEY
        request.app.state.config.PERPLEXITY_API_KEY = form_data.web.PERPLEXITY_API_KEY
        request.app.state.config.PERPLEXITY_MODEL = form_data.web.PERPLEXITY_MODEL
        request.app.state.config.PERPLEXITY_SEARCH_CONTEXT_USAGE = (
            form_data.web.PERPLEXITY_SEARCH_CONTEXT_USAGE
        )
        request.app.state.config.SOUGOU_API_SID = form_data.web.SOUGOU_API_SID
        request.app.state.config.SOUGOU_API_SK = form_data.web.SOUGOU_API_SK

        # Web loader settings
        request.app.state.config.WEB_LOADER_ENGINE = form_data.web.WEB_LOADER_ENGINE
        request.app.state.config.ENABLE_WEB_LOADER_SSL_VERIFICATION = (
            form_data.web.ENABLE_WEB_LOADER_SSL_VERIFICATION
        )
        request.app.state.config.PLAYWRIGHT_WS_URL = form_data.web.PLAYWRIGHT_WS_URL
        request.app.state.config.PLAYWRIGHT_TIMEOUT = form_data.web.PLAYWRIGHT_TIMEOUT
        request.app.state.config.FIRECRAWL_API_KEY = form_data.web.FIRECRAWL_API_KEY
        request.app.state.config.FIRECRAWL_API_BASE_URL = (
            form_data.web.FIRECRAWL_API_BASE_URL
        )
        request.app.state.config.EXTERNAL_WEB_SEARCH_URL = (
            form_data.web.EXTERNAL_WEB_SEARCH_URL
        )
        request.app.state.config.EXTERNAL_WEB_SEARCH_API_KEY = (
            form_data.web.EXTERNAL_WEB_SEARCH_API_KEY
        )
        request.app.state.config.EXTERNAL_WEB_LOADER_URL = (
            form_data.web.EXTERNAL_WEB_LOADER_URL
        )
        request.app.state.config.EXTERNAL_WEB_LOADER_API_KEY = (
            form_data.web.EXTERNAL_WEB_LOADER_API_KEY
        )
        request.app.state.config.TAVILY_EXTRACT_DEPTH = (
            form_data.web.TAVILY_EXTRACT_DEPTH
        )
        request.app.state.config.YOUTUBE_LOADER_LANGUAGE = (
            form_data.web.YOUTUBE_LOADER_LANGUAGE
        )
        request.app.state.config.YOUTUBE_LOADER_PROXY_URL = (
            form_data.web.YOUTUBE_LOADER_PROXY_URL
        )
        request.app.state.YOUTUBE_LOADER_TRANSLATION = (
            form_data.web.YOUTUBE_LOADER_TRANSLATION
        )

    return {
        "status": True,
        # RAG settings
        "RAG_TEMPLATE": request.app.state.config.RAG_TEMPLATE,
        "TOP_K": request.app.state.config.TOP_K,
        "BYPASS_EMBEDDING_AND_RETRIEVAL": request.app.state.config.BYPASS_EMBEDDING_AND_RETRIEVAL,
        "RAG_FULL_CONTEXT": request.app.state.config.RAG_FULL_CONTEXT,
        # Hybrid search settings
        "ENABLE_RAG_HYBRID_SEARCH": request.app.state.config.ENABLE_RAG_HYBRID_SEARCH,
        "TOP_K_RERANKER": request.app.state.config.TOP_K_RERANKER,
        "RELEVANCE_THRESHOLD": request.app.state.config.RELEVANCE_THRESHOLD,
        "HYBRID_BM25_WEIGHT": request.app.state.config.HYBRID_BM25_WEIGHT,
        # Content extraction settings
        "CONTENT_EXTRACTION_ENGINE": request.app.state.config.CONTENT_EXTRACTION_ENGINE,
        "PDF_EXTRACT_IMAGES": request.app.state.config.PDF_EXTRACT_IMAGES,
        "DATALAB_MARKER_API_KEY": request.app.state.config.DATALAB_MARKER_API_KEY,
        "DATALAB_MARKER_API_BASE_URL": request.app.state.config.DATALAB_MARKER_API_BASE_URL,
        "DATALAB_MARKER_ADDITIONAL_CONFIG": request.app.state.config.DATALAB_MARKER_ADDITIONAL_CONFIG,
        "DATALAB_MARKER_SKIP_CACHE": request.app.state.config.DATALAB_MARKER_SKIP_CACHE,
        "DATALAB_MARKER_FORCE_OCR": request.app.state.config.DATALAB_MARKER_FORCE_OCR,
        "DATALAB_MARKER_PAGINATE": request.app.state.config.DATALAB_MARKER_PAGINATE,
        "DATALAB_MARKER_STRIP_EXISTING_OCR": request.app.state.config.DATALAB_MARKER_STRIP_EXISTING_OCR,
        "DATALAB_MARKER_DISABLE_IMAGE_EXTRACTION": request.app.state.config.DATALAB_MARKER_DISABLE_IMAGE_EXTRACTION,
        "DATALAB_MARKER_USE_LLM": request.app.state.config.DATALAB_MARKER_USE_LLM,
        "DATALAB_MARKER_OUTPUT_FORMAT": request.app.state.config.DATALAB_MARKER_OUTPUT_FORMAT,
        "EXTERNAL_DOCUMENT_LOADER_URL": request.app.state.config.EXTERNAL_DOCUMENT_LOADER_URL,
        "EXTERNAL_DOCUMENT_LOADER_API_KEY": request.app.state.config.EXTERNAL_DOCUMENT_LOADER_API_KEY,
        "TIKA_SERVER_URL": request.app.state.config.TIKA_SERVER_URL,
        "DOCLING_SERVER_URL": request.app.state.config.DOCLING_SERVER_URL,
        "DOCLING_OCR_ENGINE": request.app.state.config.DOCLING_OCR_ENGINE,
        "DOCLING_OCR_LANG": request.app.state.config.DOCLING_OCR_LANG,
        "DOCLING_DO_PICTURE_DESCRIPTION": request.app.state.config.DOCLING_DO_PICTURE_DESCRIPTION,
        "DOCLING_PICTURE_DESCRIPTION_MODE": request.app.state.config.DOCLING_PICTURE_DESCRIPTION_MODE,
        "DOCLING_PICTURE_DESCRIPTION_LOCAL": request.app.state.config.DOCLING_PICTURE_DESCRIPTION_LOCAL,
        "DOCLING_PICTURE_DESCRIPTION_API": request.app.state.config.DOCLING_PICTURE_DESCRIPTION_API,
        "DOCUMENT_INTELLIGENCE_ENDPOINT": request.app.state.config.DOCUMENT_INTELLIGENCE_ENDPOINT,
        "DOCUMENT_INTELLIGENCE_KEY": request.app.state.config.DOCUMENT_INTELLIGENCE_KEY,
        "MISTRAL_OCR_API_KEY": request.app.state.config.MISTRAL_OCR_API_KEY,
        # Reranking settings
        "RAG_RERANKING_MODEL": request.app.state.config.RAG_RERANKING_MODEL,
        "RAG_RERANKING_ENGINE": request.app.state.config.RAG_RERANKING_ENGINE,
        "RAG_EXTERNAL_RERANKER_URL": request.app.state.config.RAG_EXTERNAL_RERANKER_URL,
        "RAG_EXTERNAL_RERANKER_API_KEY": request.app.state.config.RAG_EXTERNAL_RERANKER_API_KEY,
        # Chunking settings
        "TEXT_SPLITTER": request.app.state.config.TEXT_SPLITTER,
        "CHUNK_SIZE": request.app.state.config.CHUNK_SIZE,
        "CHUNK_OVERLAP": request.app.state.config.CHUNK_OVERLAP,
        # File upload settings
        "FILE_MAX_SIZE": request.app.state.config.FILE_MAX_SIZE,
        "FILE_MAX_COUNT": request.app.state.config.FILE_MAX_COUNT,
        "FILE_IMAGE_COMPRESSION_WIDTH": request.app.state.config.FILE_IMAGE_COMPRESSION_WIDTH,
        "FILE_IMAGE_COMPRESSION_HEIGHT": request.app.state.config.FILE_IMAGE_COMPRESSION_HEIGHT,
        "ALLOWED_FILE_EXTENSIONS": request.app.state.config.ALLOWED_FILE_EXTENSIONS,
        # Integration settings
        "ENABLE_GOOGLE_DRIVE_INTEGRATION": request.app.state.config.ENABLE_GOOGLE_DRIVE_INTEGRATION,
        "ENABLE_ONEDRIVE_INTEGRATION": request.app.state.config.ENABLE_ONEDRIVE_INTEGRATION,
        # Web search settings
        "web": {
            "ENABLE_WEB_SEARCH": request.app.state.config.ENABLE_WEB_SEARCH,
            "WEB_SEARCH_ENGINE": request.app.state.config.WEB_SEARCH_ENGINE,
            "WEB_SEARCH_TRUST_ENV": request.app.state.config.WEB_SEARCH_TRUST_ENV,
            "WEB_SEARCH_RESULT_COUNT": request.app.state.config.WEB_SEARCH_RESULT_COUNT,
            "WEB_SEARCH_CONCURRENT_REQUESTS": request.app.state.config.WEB_SEARCH_CONCURRENT_REQUESTS,
            "WEB_SEARCH_DOMAIN_FILTER_LIST": request.app.state.config.WEB_SEARCH_DOMAIN_FILTER_LIST,
            "BYPASS_WEB_SEARCH_EMBEDDING_AND_RETRIEVAL": request.app.state.config.BYPASS_WEB_SEARCH_EMBEDDING_AND_RETRIEVAL,
            "BYPASS_WEB_SEARCH_WEB_LOADER": request.app.state.config.BYPASS_WEB_SEARCH_WEB_LOADER,
            "SEARXNG_QUERY_URL": request.app.state.config.SEARXNG_QUERY_URL,
            "YACY_QUERY_URL": request.app.state.config.YACY_QUERY_URL,
            "YACY_USERNAME": request.app.state.config.YACY_USERNAME,
            "YACY_PASSWORD": request.app.state.config.YACY_PASSWORD,
            "GOOGLE_PSE_API_KEY": request.app.state.config.GOOGLE_PSE_API_KEY,
            "GOOGLE_PSE_ENGINE_ID": request.app.state.config.GOOGLE_PSE_ENGINE_ID,
            "BRAVE_SEARCH_API_KEY": request.app.state.config.BRAVE_SEARCH_API_KEY,
            "KAGI_SEARCH_API_KEY": request.app.state.config.KAGI_SEARCH_API_KEY,
            "MOJEEK_SEARCH_API_KEY": request.app.state.config.MOJEEK_SEARCH_API_KEY,
            "BOCHA_SEARCH_API_KEY": request.app.state.config.BOCHA_SEARCH_API_KEY,
            "SERPSTACK_API_KEY": request.app.state.config.SERPSTACK_API_KEY,
            "SERPSTACK_HTTPS": request.app.state.config.SERPSTACK_HTTPS,
            "SERPER_API_KEY": request.app.state.config.SERPER_API_KEY,
            "SERPLY_API_KEY": request.app.state.config.SERPLY_API_KEY,
            "TAVILY_API_KEY": request.app.state.config.TAVILY_API_KEY,
            "SEARCHAPI_API_KEY": request.app.state.config.SEARCHAPI_API_KEY,
            "SEARCHAPI_ENGINE": request.app.state.config.SEARCHAPI_ENGINE,
            "SERPAPI_API_KEY": request.app.state.config.SERPAPI_API_KEY,
            "SERPAPI_ENGINE": request.app.state.config.SERPAPI_ENGINE,
            "JINA_API_KEY": request.app.state.config.JINA_API_KEY,
            "BING_SEARCH_V7_ENDPOINT": request.app.state.config.BING_SEARCH_V7_ENDPOINT,
            "BING_SEARCH_V7_SUBSCRIPTION_KEY": request.app.state.config.BING_SEARCH_V7_SUBSCRIPTION_KEY,
            "EXA_API_KEY": request.app.state.config.EXA_API_KEY,
            "PERPLEXITY_API_KEY": request.app.state.config.PERPLEXITY_API_KEY,
            "PERPLEXITY_MODEL": request.app.state.config.PERPLEXITY_MODEL,
            "PERPLEXITY_SEARCH_CONTEXT_USAGE": request.app.state.config.PERPLEXITY_SEARCH_CONTEXT_USAGE,
            "SOUGOU_API_SID": request.app.state.config.SOUGOU_API_SID,
            "SOUGOU_API_SK": request.app.state.config.SOUGOU_API_SK,
            "WEB_LOADER_ENGINE": request.app.state.config.WEB_LOADER_ENGINE,
            "ENABLE_WEB_LOADER_SSL_VERIFICATION": request.app.state.config.ENABLE_WEB_LOADER_SSL_VERIFICATION,
            "PLAYWRIGHT_WS_URL": request.app.state.config.PLAYWRIGHT_WS_URL,
            "PLAYWRIGHT_TIMEOUT": request.app.state.config.PLAYWRIGHT_TIMEOUT,
            "FIRECRAWL_API_KEY": request.app.state.config.FIRECRAWL_API_KEY,
            "FIRECRAWL_API_BASE_URL": request.app.state.config.FIRECRAWL_API_BASE_URL,
            "TAVILY_EXTRACT_DEPTH": request.app.state.config.TAVILY_EXTRACT_DEPTH,
            "EXTERNAL_WEB_SEARCH_URL": request.app.state.config.EXTERNAL_WEB_SEARCH_URL,
            "EXTERNAL_WEB_SEARCH_API_KEY": request.app.state.config.EXTERNAL_WEB_SEARCH_API_KEY,
            "EXTERNAL_WEB_LOADER_URL": request.app.state.config.EXTERNAL_WEB_LOADER_URL,
            "EXTERNAL_WEB_LOADER_API_KEY": request.app.state.config.EXTERNAL_WEB_LOADER_API_KEY,
            "YOUTUBE_LOADER_LANGUAGE": request.app.state.config.YOUTUBE_LOADER_LANGUAGE,
            "YOUTUBE_LOADER_PROXY_URL": request.app.state.config.YOUTUBE_LOADER_PROXY_URL,
            "YOUTUBE_LOADER_TRANSLATION": request.app.state.YOUTUBE_LOADER_TRANSLATION,
        },
    }


####################################
#
# Document process and retrieval
#
####################################


def save_docs_to_vector_db(
    request: Request,
    docs,
    collection_name,
    metadata: Optional[dict] = None,
    overwrite: bool = False,
    split: bool = True,
    add: bool = False,
    user=None,
) -> bool:
    def _get_docs_info(docs: list[Document]) -> str:
        docs_info = set()

        # Trying to select relevant metadata identifying the document.
        for doc in docs:
            metadata = getattr(doc, "metadata", {})
            doc_name = metadata.get("name", "")
            if not doc_name:
                doc_name = metadata.get("title", "")
            if not doc_name:
                doc_name = metadata.get("source", "")
            if doc_name:
                docs_info.add(doc_name)

        return ", ".join(docs_info)

    log.info(
        f"save_docs_to_vector_db: document {_get_docs_info(docs)} {collection_name}"
    )

    # Check if entries with the same hash (metadata.hash) already exist
    if metadata and "hash" in metadata:
        # TODO: this is not working for multi-tenant mode
        # if VECTOR_DB_CLIENT.has_collection(collection_name=collection_name):
        
        result = VECTOR_DB_CLIENT.query(
            collection_name=collection_name,
            filter={"hash": metadata["hash"]},
        )
        log.info(f"result: {result}")

        if result is not None:
            existing_doc_ids = result.ids[0]
            if existing_doc_ids:
                log.info(f"Document with hash {metadata['hash']} already exists")
                raise ValueError(ERROR_MESSAGES.DUPLICATE_CONTENT)

    if split:
        log.info(f"splitting docs")
        if request.app.state.config.TEXT_SPLITTER in ["", "character"]:
            text_splitter = RecursiveCharacterTextSplitter(
                chunk_size=request.app.state.config.CHUNK_SIZE,
                chunk_overlap=request.app.state.config.CHUNK_OVERLAP,
                add_start_index=True,
            )
            docs = text_splitter.split_documents(docs)
        elif request.app.state.config.TEXT_SPLITTER == "token":
            log.info(
                f"Using token text splitter: {request.app.state.config.TIKTOKEN_ENCODING_NAME}"
            )

            tiktoken.get_encoding(str(request.app.state.config.TIKTOKEN_ENCODING_NAME))
            text_splitter = TokenTextSplitter(
                encoding_name=str(request.app.state.config.TIKTOKEN_ENCODING_NAME),
                chunk_size=request.app.state.config.CHUNK_SIZE,
                chunk_overlap=request.app.state.config.CHUNK_OVERLAP,
                add_start_index=True,
            )
            docs = text_splitter.split_documents(docs)
        elif request.app.state.config.TEXT_SPLITTER == "markdown_header":
            log.info("Using markdown header text splitter")

            # Define headers to split on - covering most common markdown header levels
            headers_to_split_on = [
                ("#", "Header 1"),
                ("##", "Header 2"),
                ("###", "Header 3"),
                ("####", "Header 4"),
                ("#####", "Header 5"),
                ("######", "Header 6"),
            ]

            markdown_splitter = MarkdownHeaderTextSplitter(
                headers_to_split_on=headers_to_split_on,
                strip_headers=False,  # Keep headers in content for context
            )

            md_split_docs = []
            for doc in docs:
                md_header_splits = markdown_splitter.split_text(doc.page_content)
                text_splitter = RecursiveCharacterTextSplitter(
                    chunk_size=request.app.state.config.CHUNK_SIZE,
                    chunk_overlap=request.app.state.config.CHUNK_OVERLAP,
                    add_start_index=True,
                )
                md_header_splits = text_splitter.split_documents(md_header_splits)

                # Convert back to Document objects, preserving original metadata
                for split_chunk in md_header_splits:
                    headings_list = []
                    # Extract header values in order based on headers_to_split_on
                    for _, header_meta_key_name in headers_to_split_on:
                        if header_meta_key_name in split_chunk.metadata:
                            headings_list.append(
                                split_chunk.metadata[header_meta_key_name]
                            )

                    md_split_docs.append(
                        Document(
                            page_content=split_chunk.page_content,
                            metadata={**doc.metadata, "headings": headings_list},
                        )
                    )

            docs = md_split_docs
        else:
            raise ValueError(ERROR_MESSAGES.DEFAULT("Invalid text splitter"))

<<<<<<< HEAD
=======
        log.info(f"starting to split docs {len(docs)}")
        docs = text_splitter.split_documents(docs)

    log.info(f"docs: {len(docs)}")

>>>>>>> e9191ef7
    if len(docs) == 0:
        raise ValueError(ERROR_MESSAGES.EMPTY_CONTENT)

    texts = [doc.page_content for doc in docs]
    metadatas = [
        {
            **doc.metadata,
            **(metadata if metadata else {}),
            "embedding_config": {
                "engine": request.app.state.config.RAG_EMBEDDING_ENGINE,
                "model": request.app.state.config.RAG_EMBEDDING_MODEL,
            },
        }
        for doc in docs
    ]

    try:
        if VECTOR_DB_CLIENT.has_collection(collection_name=collection_name):
            log.info(f"collection {collection_name} already exists")

            if overwrite:
                VECTOR_DB_CLIENT.delete_collection(collection_name=collection_name)
                log.info(f"deleting existing collection {collection_name}")
            elif add is False:
                log.info(
                    f"collection {collection_name} already exists, overwrite is False and add is False"
                )
                return True

        log.info(f"adding to collection {collection_name}")
        embedding_function = get_embedding_function(
            request.app.state.config.RAG_EMBEDDING_ENGINE,
            request.app.state.config.RAG_EMBEDDING_MODEL,
            request.app.state.ef,
            (
                request.app.state.config.RAG_OPENAI_API_BASE_URL
                if request.app.state.config.RAG_EMBEDDING_ENGINE == "openai"
                else (
                    request.app.state.config.RAG_OLLAMA_BASE_URL
                    if request.app.state.config.RAG_EMBEDDING_ENGINE == "ollama"
                    else request.app.state.config.RAG_AZURE_OPENAI_BASE_URL
                )
            ),
            (
                request.app.state.config.RAG_OPENAI_API_KEY
                if request.app.state.config.RAG_EMBEDDING_ENGINE == "openai"
                else (
                    request.app.state.config.RAG_OLLAMA_API_KEY
                    if request.app.state.config.RAG_EMBEDDING_ENGINE == "ollama"
                    else request.app.state.config.RAG_AZURE_OPENAI_API_KEY
                )
            ),
            request.app.state.config.RAG_EMBEDDING_BATCH_SIZE,
            azure_api_version=(
                request.app.state.config.RAG_AZURE_OPENAI_API_VERSION
                if request.app.state.config.RAG_EMBEDDING_ENGINE == "azure_openai"
                else None
            ),
        )

        log.info(f"embedding {len(texts)} texts")

        embeddings = embedding_function(
            list(map(lambda x: x.replace("\n", " "), texts)),
            prefix=RAG_EMBEDDING_CONTENT_PREFIX,
            user=user,
        )

        log.info(f"adding to collection {collection_name} with {len(embeddings)} embeddings")

        items = [
            {
                "id": str(uuid.uuid4()),
                "text": text,
                "vector": embeddings[idx],
                "metadata": metadatas[idx],
            }
            for idx, text in enumerate(texts)
        ]

        log.info(f"items: {items} now calling VECTOR_DB_CLIENT.insert")

        VECTOR_DB_CLIENT.insert(
            collection_name=collection_name,
            items=items,
        )

        return True
    except Exception as e:
        log.exception(e)
        raise e


class ProcessFileForm(BaseModel):
    file_id: str
    content: Optional[str] = None
    collection_name: Optional[str] = None


@router.post("/process/file")
def process_file(
    request: Request,
    form_data: ProcessFileForm,
    user=Depends(get_verified_user),
):
    try:
        file = Files.get_file_by_id(form_data.file_id)

        collection_name = form_data.collection_name

        if collection_name is None:
            collection_name = f"file-{file.id}"

        if form_data.content:
            # Update the content in the file
            # Usage: /files/{file_id}/data/content/update, /files/ (audio file upload pipeline)

            try:
                # /files/{file_id}/data/content/update
                VECTOR_DB_CLIENT.delete_collection(collection_name=f"file-{file.id}")
            except:
                # Audio file upload pipeline
                pass

            docs = [
                Document(
                    page_content=form_data.content.replace("<br/>", "\n"),
                    metadata={
                        **file.meta,
                        "name": file.filename,
                        "created_by": file.user_id,
                        "file_id": file.id,
                        "source": file.filename,
                    },
                )
            ]

            text_content = form_data.content
        elif form_data.collection_name:
            # Check if the file has already been processed and save the content
            # Usage: /knowledge/{id}/file/add, /knowledge/{id}/file/update

            result = VECTOR_DB_CLIENT.query(
                collection_name=f"file-{file.id}", filter={"file_id": file.id}
            )

            if result is not None and len(result.ids[0]) > 0:
                docs = [
                    Document(
                        page_content=result.documents[0][idx],
                        metadata=result.metadatas[0][idx],
                    )
                    for idx, id in enumerate(result.ids[0])
                ]
            else:
                docs = [
                    Document(
                        page_content=file.data.get("content", ""),
                        metadata={
                            **file.meta,
                            "name": file.filename,
                            "created_by": file.user_id,
                            "file_id": file.id,
                            "source": file.filename,
                        },
                    )
                ]

            text_content = file.data.get("content", "")
        else:
            # Process the file and save the content
            # Usage: /files/
            file_path = file.path
            if file_path:
                file_path = Storage.get_file(file_path)
                loader = Loader(
                    engine=request.app.state.config.CONTENT_EXTRACTION_ENGINE,
                    DATALAB_MARKER_API_KEY=request.app.state.config.DATALAB_MARKER_API_KEY,
                    DATALAB_MARKER_API_BASE_URL=request.app.state.config.DATALAB_MARKER_API_BASE_URL,
                    DATALAB_MARKER_ADDITIONAL_CONFIG=request.app.state.config.DATALAB_MARKER_ADDITIONAL_CONFIG,
                    DATALAB_MARKER_SKIP_CACHE=request.app.state.config.DATALAB_MARKER_SKIP_CACHE,
                    DATALAB_MARKER_FORCE_OCR=request.app.state.config.DATALAB_MARKER_FORCE_OCR,
                    DATALAB_MARKER_PAGINATE=request.app.state.config.DATALAB_MARKER_PAGINATE,
                    DATALAB_MARKER_STRIP_EXISTING_OCR=request.app.state.config.DATALAB_MARKER_STRIP_EXISTING_OCR,
                    DATALAB_MARKER_DISABLE_IMAGE_EXTRACTION=request.app.state.config.DATALAB_MARKER_DISABLE_IMAGE_EXTRACTION,
                    DATALAB_MARKER_FORMAT_LINES=request.app.state.config.DATALAB_MARKER_FORMAT_LINES,
                    DATALAB_MARKER_USE_LLM=request.app.state.config.DATALAB_MARKER_USE_LLM,
                    DATALAB_MARKER_OUTPUT_FORMAT=request.app.state.config.DATALAB_MARKER_OUTPUT_FORMAT,
                    EXTERNAL_DOCUMENT_LOADER_URL=request.app.state.config.EXTERNAL_DOCUMENT_LOADER_URL,
                    EXTERNAL_DOCUMENT_LOADER_API_KEY=request.app.state.config.EXTERNAL_DOCUMENT_LOADER_API_KEY,
                    TIKA_SERVER_URL=request.app.state.config.TIKA_SERVER_URL,
                    DOCLING_SERVER_URL=request.app.state.config.DOCLING_SERVER_URL,
                    DOCLING_PARAMS={
                        "ocr_engine": request.app.state.config.DOCLING_OCR_ENGINE,
                        "ocr_lang": request.app.state.config.DOCLING_OCR_LANG,
                        "do_picture_description": request.app.state.config.DOCLING_DO_PICTURE_DESCRIPTION,
                        "picture_description_mode": request.app.state.config.DOCLING_PICTURE_DESCRIPTION_MODE,
                        "picture_description_local": request.app.state.config.DOCLING_PICTURE_DESCRIPTION_LOCAL,
                        "picture_description_api": request.app.state.config.DOCLING_PICTURE_DESCRIPTION_API,
                    },
                    PDF_EXTRACT_IMAGES=request.app.state.config.PDF_EXTRACT_IMAGES,
                    DOCUMENT_INTELLIGENCE_ENDPOINT=request.app.state.config.DOCUMENT_INTELLIGENCE_ENDPOINT,
                    DOCUMENT_INTELLIGENCE_KEY=request.app.state.config.DOCUMENT_INTELLIGENCE_KEY,
                    MISTRAL_OCR_API_KEY=request.app.state.config.MISTRAL_OCR_API_KEY,
                )
                docs = loader.load(
                    file.filename, file.meta.get("content_type"), file_path
                )

                docs = [
                    Document(
                        page_content=doc.page_content,
                        metadata={
                            **doc.metadata,
                            "name": file.filename,
                            "created_by": file.user_id,
                            "file_id": file.id,
                            "source": file.filename,
                        },
                    )
                    for doc in docs
                ]
            else:
                docs = [
                    Document(
                        page_content=file.data.get("content", ""),
                        metadata={
                            **file.meta,
                            "name": file.filename,
                            "created_by": file.user_id,
                            "file_id": file.id,
                            "source": file.filename,
                        },
                    )
                ]
            text_content = " ".join([doc.page_content for doc in docs])

        log.debug(f"text_content: {text_content}")
        Files.update_file_data_by_id(
            file.id,
            {"content": text_content},
        )

        hash = calculate_sha256_string(text_content)
        Files.update_file_hash_by_id(file.id, hash)

        if not request.app.state.config.BYPASS_EMBEDDING_AND_RETRIEVAL:
            try:
                result = save_docs_to_vector_db(
                    request,
                    docs=docs,
                    collection_name=collection_name,
                    metadata={
                        "file_id": file.id,
                        "name": file.filename,
                        "hash": hash,
                    },
                    add=(True if form_data.collection_name else False),
                    user=user,
                )

                if result:
                    Files.update_file_metadata_by_id(
                        file.id,
                        {
                            "collection_name": collection_name,
                        },
                    )

                    return {
                        "status": True,
                        "collection_name": collection_name,
                        "filename": file.filename,
                        "content": text_content,
                    }
            except Exception as e:
                raise e
        else:
            return {
                "status": True,
                "collection_name": None,
                "filename": file.filename,
                "content": text_content,
            }

    except Exception as e:
        log.exception(e)
        if "No pandoc was found" in str(e):
            raise HTTPException(
                status_code=status.HTTP_400_BAD_REQUEST,
                detail=ERROR_MESSAGES.PANDOC_NOT_INSTALLED,
            )
        else:
            raise HTTPException(
                status_code=status.HTTP_400_BAD_REQUEST,
                detail=str(e),
            )


class ProcessTextForm(BaseModel):
    name: str
    content: str
    collection_name: Optional[str] = None


@router.post("/process/text")
def process_text(
    request: Request,
    form_data: ProcessTextForm,
    user=Depends(get_verified_user),
):
    collection_name = form_data.collection_name
    if collection_name is None:
        collection_name = calculate_sha256_string(form_data.content)

    docs = [
        Document(
            page_content=form_data.content,
            metadata={"name": form_data.name, "created_by": user.id},
        )
    ]
    text_content = form_data.content
    log.debug(f"text_content: {text_content}")

    result = save_docs_to_vector_db(request, docs, collection_name, user=user)
    if result:
        return {
            "status": True,
            "collection_name": collection_name,
            "content": text_content,
        }
    else:
        raise HTTPException(
            status_code=status.HTTP_500_INTERNAL_SERVER_ERROR,
            detail=ERROR_MESSAGES.DEFAULT(),
        )


@router.post("/process/youtube")
def process_youtube_video(
    request: Request, form_data: ProcessUrlForm, user=Depends(get_verified_user)
):
    try:
        collection_name = form_data.collection_name
        if not collection_name:
            collection_name = calculate_sha256_string(form_data.url)[:63]

        loader = YoutubeLoader(
            form_data.url,
            language=request.app.state.config.YOUTUBE_LOADER_LANGUAGE,
            proxy_url=request.app.state.config.YOUTUBE_LOADER_PROXY_URL,
        )

        docs = loader.load()
        content = " ".join([doc.page_content for doc in docs])
        log.debug(f"text_content: {content}")

        save_docs_to_vector_db(
            request, docs, collection_name, overwrite=True, user=user
        )

        return {
            "status": True,
            "collection_name": collection_name,
            "filename": form_data.url,
            "file": {
                "data": {
                    "content": content,
                },
                "meta": {
                    "name": form_data.url,
                },
            },
        }
    except Exception as e:
        log.exception(e)
        raise HTTPException(
            status_code=status.HTTP_400_BAD_REQUEST,
            detail=ERROR_MESSAGES.DEFAULT(e),
        )


@router.post("/process/web")
def process_web(
    request: Request, form_data: ProcessUrlForm, user=Depends(get_verified_user)
):
    try:
        collection_name = form_data.collection_name
        if not collection_name:
            collection_name = calculate_sha256_string(form_data.url)[:63]

        loader = get_web_loader(
            form_data.url,
            verify_ssl=request.app.state.config.ENABLE_WEB_LOADER_SSL_VERIFICATION,
            requests_per_second=request.app.state.config.WEB_SEARCH_CONCURRENT_REQUESTS,
        )
        docs = loader.load()
        content = " ".join([doc.page_content for doc in docs])

        log.debug(f"text_content: {content}")

        if not request.app.state.config.BYPASS_WEB_SEARCH_EMBEDDING_AND_RETRIEVAL:
            save_docs_to_vector_db(
                request, docs, collection_name, overwrite=True, user=user
            )
        else:
            collection_name = None

        return {
            "status": True,
            "collection_name": collection_name,
            "filename": form_data.url,
            "file": {
                "data": {
                    "content": content,
                },
                "meta": {
                    "name": form_data.url,
                    "source": form_data.url,
                },
            },
        }
    except Exception as e:
        log.exception(e)
        raise HTTPException(
            status_code=status.HTTP_400_BAD_REQUEST,
            detail=ERROR_MESSAGES.DEFAULT(e),
        )


def search_web(request: Request, engine: str, query: str) -> list[SearchResult]:
    """Search the web using a search engine and return the results as a list of SearchResult objects.
    Will look for a search engine API key in environment variables in the following order:
    - SEARXNG_QUERY_URL
    - YACY_QUERY_URL + YACY_USERNAME + YACY_PASSWORD
    - GOOGLE_PSE_API_KEY + GOOGLE_PSE_ENGINE_ID
    - BRAVE_SEARCH_API_KEY
    - KAGI_SEARCH_API_KEY
    - MOJEEK_SEARCH_API_KEY
    - BOCHA_SEARCH_API_KEY
    - SERPSTACK_API_KEY
    - SERPER_API_KEY
    - SERPLY_API_KEY
    - TAVILY_API_KEY
    - EXA_API_KEY
    - PERPLEXITY_API_KEY
    - SOUGOU_API_SID + SOUGOU_API_SK
    - SEARCHAPI_API_KEY + SEARCHAPI_ENGINE (by default `google`)
    - SERPAPI_API_KEY + SERPAPI_ENGINE (by default `google`)
    Args:
        query (str): The query to search for
    """

    # TODO: add playwright to search the web
    if engine == "searxng":
        if request.app.state.config.SEARXNG_QUERY_URL:
            return search_searxng(
                request.app.state.config.SEARXNG_QUERY_URL,
                query,
                request.app.state.config.WEB_SEARCH_RESULT_COUNT,
                request.app.state.config.WEB_SEARCH_DOMAIN_FILTER_LIST,
            )
        else:
            raise Exception("No SEARXNG_QUERY_URL found in environment variables")
    elif engine == "yacy":
        if request.app.state.config.YACY_QUERY_URL:
            return search_yacy(
                request.app.state.config.YACY_QUERY_URL,
                request.app.state.config.YACY_USERNAME,
                request.app.state.config.YACY_PASSWORD,
                query,
                request.app.state.config.WEB_SEARCH_RESULT_COUNT,
                request.app.state.config.WEB_SEARCH_DOMAIN_FILTER_LIST,
            )
        else:
            raise Exception("No YACY_QUERY_URL found in environment variables")
    elif engine == "google_pse":
        if (
            request.app.state.config.GOOGLE_PSE_API_KEY
            and request.app.state.config.GOOGLE_PSE_ENGINE_ID
        ):
            return search_google_pse(
                request.app.state.config.GOOGLE_PSE_API_KEY,
                request.app.state.config.GOOGLE_PSE_ENGINE_ID,
                query,
                request.app.state.config.WEB_SEARCH_RESULT_COUNT,
                request.app.state.config.WEB_SEARCH_DOMAIN_FILTER_LIST,
            )
        else:
            raise Exception(
                "No GOOGLE_PSE_API_KEY or GOOGLE_PSE_ENGINE_ID found in environment variables"
            )
    elif engine == "brave":
        if request.app.state.config.BRAVE_SEARCH_API_KEY:
            return search_brave(
                request.app.state.config.BRAVE_SEARCH_API_KEY,
                query,
                request.app.state.config.WEB_SEARCH_RESULT_COUNT,
                request.app.state.config.WEB_SEARCH_DOMAIN_FILTER_LIST,
            )
        else:
            raise Exception("No BRAVE_SEARCH_API_KEY found in environment variables")
    elif engine == "kagi":
        if request.app.state.config.KAGI_SEARCH_API_KEY:
            return search_kagi(
                request.app.state.config.KAGI_SEARCH_API_KEY,
                query,
                request.app.state.config.WEB_SEARCH_RESULT_COUNT,
                request.app.state.config.WEB_SEARCH_DOMAIN_FILTER_LIST,
            )
        else:
            raise Exception("No KAGI_SEARCH_API_KEY found in environment variables")
    elif engine == "mojeek":
        if request.app.state.config.MOJEEK_SEARCH_API_KEY:
            return search_mojeek(
                request.app.state.config.MOJEEK_SEARCH_API_KEY,
                query,
                request.app.state.config.WEB_SEARCH_RESULT_COUNT,
                request.app.state.config.WEB_SEARCH_DOMAIN_FILTER_LIST,
            )
        else:
            raise Exception("No MOJEEK_SEARCH_API_KEY found in environment variables")
    elif engine == "bocha":
        if request.app.state.config.BOCHA_SEARCH_API_KEY:
            return search_bocha(
                request.app.state.config.BOCHA_SEARCH_API_KEY,
                query,
                request.app.state.config.WEB_SEARCH_RESULT_COUNT,
                request.app.state.config.WEB_SEARCH_DOMAIN_FILTER_LIST,
            )
        else:
            raise Exception("No BOCHA_SEARCH_API_KEY found in environment variables")
    elif engine == "serpstack":
        if request.app.state.config.SERPSTACK_API_KEY:
            return search_serpstack(
                request.app.state.config.SERPSTACK_API_KEY,
                query,
                request.app.state.config.WEB_SEARCH_RESULT_COUNT,
                request.app.state.config.WEB_SEARCH_DOMAIN_FILTER_LIST,
                https_enabled=request.app.state.config.SERPSTACK_HTTPS,
            )
        else:
            raise Exception("No SERPSTACK_API_KEY found in environment variables")
    elif engine == "serper":
        if request.app.state.config.SERPER_API_KEY:
            return search_serper(
                request.app.state.config.SERPER_API_KEY,
                query,
                request.app.state.config.WEB_SEARCH_RESULT_COUNT,
                request.app.state.config.WEB_SEARCH_DOMAIN_FILTER_LIST,
            )
        else:
            raise Exception("No SERPER_API_KEY found in environment variables")
    elif engine == "serply":
        if request.app.state.config.SERPLY_API_KEY:
            return search_serply(
                request.app.state.config.SERPLY_API_KEY,
                query,
                request.app.state.config.WEB_SEARCH_RESULT_COUNT,
                filter_list=request.app.state.config.WEB_SEARCH_DOMAIN_FILTER_LIST,
            )
        else:
            raise Exception("No SERPLY_API_KEY found in environment variables")
    elif engine == "duckduckgo":
        return search_duckduckgo(
            query,
            request.app.state.config.WEB_SEARCH_RESULT_COUNT,
            request.app.state.config.WEB_SEARCH_DOMAIN_FILTER_LIST,
        )
    elif engine == "tavily":
        if request.app.state.config.TAVILY_API_KEY:
            return search_tavily(
                request.app.state.config.TAVILY_API_KEY,
                query,
                request.app.state.config.WEB_SEARCH_RESULT_COUNT,
                request.app.state.config.WEB_SEARCH_DOMAIN_FILTER_LIST,
            )
        else:
            raise Exception("No TAVILY_API_KEY found in environment variables")
    elif engine == "exa":
        if request.app.state.config.EXA_API_KEY:
            return search_exa(
                request.app.state.config.EXA_API_KEY,
                query,
                request.app.state.config.WEB_SEARCH_RESULT_COUNT,
                request.app.state.config.WEB_SEARCH_DOMAIN_FILTER_LIST,
            )
        else:
            raise Exception("No EXA_API_KEY found in environment variables")
    elif engine == "searchapi":
        if request.app.state.config.SEARCHAPI_API_KEY:
            return search_searchapi(
                request.app.state.config.SEARCHAPI_API_KEY,
                request.app.state.config.SEARCHAPI_ENGINE,
                query,
                request.app.state.config.WEB_SEARCH_RESULT_COUNT,
                request.app.state.config.WEB_SEARCH_DOMAIN_FILTER_LIST,
            )
        else:
            raise Exception("No SEARCHAPI_API_KEY found in environment variables")
    elif engine == "serpapi":
        if request.app.state.config.SERPAPI_API_KEY:
            return search_serpapi(
                request.app.state.config.SERPAPI_API_KEY,
                request.app.state.config.SERPAPI_ENGINE,
                query,
                request.app.state.config.WEB_SEARCH_RESULT_COUNT,
                request.app.state.config.WEB_SEARCH_DOMAIN_FILTER_LIST,
            )
        else:
            raise Exception("No SERPAPI_API_KEY found in environment variables")
    elif engine == "jina":
        return search_jina(
            request.app.state.config.JINA_API_KEY,
            query,
            request.app.state.config.WEB_SEARCH_RESULT_COUNT,
        )
    elif engine == "bing":
        return search_bing(
            request.app.state.config.BING_SEARCH_V7_SUBSCRIPTION_KEY,
            request.app.state.config.BING_SEARCH_V7_ENDPOINT,
            str(DEFAULT_LOCALE),
            query,
            request.app.state.config.WEB_SEARCH_RESULT_COUNT,
            request.app.state.config.WEB_SEARCH_DOMAIN_FILTER_LIST,
        )
    elif engine == "exa":
        return search_exa(
            request.app.state.config.EXA_API_KEY,
            query,
            request.app.state.config.WEB_SEARCH_RESULT_COUNT,
            request.app.state.config.WEB_SEARCH_DOMAIN_FILTER_LIST,
        )
    elif engine == "perplexity":
        return search_perplexity(
            request.app.state.config.PERPLEXITY_API_KEY,
            query,
            request.app.state.config.WEB_SEARCH_RESULT_COUNT,
            request.app.state.config.WEB_SEARCH_DOMAIN_FILTER_LIST,
            model=request.app.state.config.PERPLEXITY_MODEL,
            search_context_usage=request.app.state.config.PERPLEXITY_SEARCH_CONTEXT_USAGE,
        )
    elif engine == "sougou":
        if (
            request.app.state.config.SOUGOU_API_SID
            and request.app.state.config.SOUGOU_API_SK
        ):
            return search_sougou(
                request.app.state.config.SOUGOU_API_SID,
                request.app.state.config.SOUGOU_API_SK,
                query,
                request.app.state.config.WEB_SEARCH_RESULT_COUNT,
                request.app.state.config.WEB_SEARCH_DOMAIN_FILTER_LIST,
            )
        else:
            raise Exception(
                "No SOUGOU_API_SID or SOUGOU_API_SK found in environment variables"
            )
    elif engine == "firecrawl":
        return search_firecrawl(
            request.app.state.config.FIRECRAWL_API_BASE_URL,
            request.app.state.config.FIRECRAWL_API_KEY,
            query,
            request.app.state.config.WEB_SEARCH_RESULT_COUNT,
            request.app.state.config.WEB_SEARCH_DOMAIN_FILTER_LIST,
        )
    elif engine == "external":
        return search_external(
            request.app.state.config.EXTERNAL_WEB_SEARCH_URL,
            request.app.state.config.EXTERNAL_WEB_SEARCH_API_KEY,
            query,
            request.app.state.config.WEB_SEARCH_RESULT_COUNT,
            request.app.state.config.WEB_SEARCH_DOMAIN_FILTER_LIST,
        )
    else:
        raise Exception("No search engine API key found in environment variables")


@router.post("/process/web/search")
async def process_web_search(
    request: Request, form_data: SearchForm, user=Depends(get_verified_user)
):

    urls = []
    try:
        logging.info(
            f"trying to web search with {request.app.state.config.WEB_SEARCH_ENGINE, form_data.queries}"
        )

        search_tasks = [
            run_in_threadpool(
                search_web,
                request,
                request.app.state.config.WEB_SEARCH_ENGINE,
                query,
            )
            for query in form_data.queries
        ]

        search_results = await asyncio.gather(*search_tasks)

        for result in search_results:
            if result:
                for item in result:
                    if item and item.link:
                        urls.append(item.link)

        urls = list(dict.fromkeys(urls))
        log.debug(f"urls: {urls}")

    except Exception as e:
        log.exception(e)

        raise HTTPException(
            status_code=status.HTTP_400_BAD_REQUEST,
            detail=ERROR_MESSAGES.WEB_SEARCH_ERROR(e),
        )

    try:
        if request.app.state.config.BYPASS_WEB_SEARCH_WEB_LOADER:
            search_results = [
                item for result in search_results for item in result if result
            ]

            docs = [
                Document(
                    page_content=result.snippet,
                    metadata={
                        "source": result.link,
                        "title": result.title,
                        "snippet": result.snippet,
                        "link": result.link,
                    },
                )
                for result in search_results
                if hasattr(result, "snippet") and result.snippet is not None
            ]
        else:
            loader = get_web_loader(
                urls,
                verify_ssl=request.app.state.config.ENABLE_WEB_LOADER_SSL_VERIFICATION,
                requests_per_second=request.app.state.config.WEB_SEARCH_CONCURRENT_REQUESTS,
                trust_env=request.app.state.config.WEB_SEARCH_TRUST_ENV,
            )
            docs = await loader.aload()

        urls = [
            doc.metadata.get("source") for doc in docs if doc.metadata.get("source")
        ]  # only keep the urls returned by the loader

        if request.app.state.config.BYPASS_WEB_SEARCH_EMBEDDING_AND_RETRIEVAL:
            return {
                "status": True,
                "collection_name": None,
                "filenames": urls,
                "docs": [
                    {
                        "content": doc.page_content,
                        "metadata": doc.metadata,
                    }
                    for doc in docs
                ],
                "loaded_count": len(docs),
            }
        else:
            # Create a single collection for all documents
            collection_name = (
                f"web-search-{calculate_sha256_string('-'.join(form_data.queries))}"[
                    :63
                ]
            )

            try:
                await run_in_threadpool(
                    save_docs_to_vector_db,
                    request,
                    docs,
                    collection_name,
                    overwrite=True,
                    user=user,
                )
            except Exception as e:
                log.debug(f"error saving docs: {e}")

            return {
                "status": True,
                "collection_names": [collection_name],
                "filenames": urls,
                "loaded_count": len(docs),
            }
    except Exception as e:
        log.exception(e)
        raise HTTPException(
            status_code=status.HTTP_400_BAD_REQUEST,
            detail=ERROR_MESSAGES.DEFAULT(e),
        )


class QueryDocForm(BaseModel):
    collection_name: str
    query: str
    k: Optional[int] = None
    k_reranker: Optional[int] = None
    r: Optional[float] = None
    hybrid: Optional[bool] = None


@router.post("/query/doc")
def query_doc_handler(
    request: Request,
    form_data: QueryDocForm,
    user=Depends(get_verified_user),
):
    try:
        if request.app.state.config.ENABLE_RAG_HYBRID_SEARCH:
            collection_results = {}
            collection_results[form_data.collection_name] = VECTOR_DB_CLIENT.get(
                collection_name=form_data.collection_name
            )
            return query_doc_with_hybrid_search(
                collection_name=form_data.collection_name,
                collection_result=collection_results[form_data.collection_name],
                query=form_data.query,
                embedding_function=lambda query, prefix: request.app.state.EMBEDDING_FUNCTION(
                    query, prefix=prefix, user=user
                ),
                k=form_data.k if form_data.k else request.app.state.config.TOP_K,
                reranking_function=(
                    (
                        lambda sentences: request.app.state.RERANKING_FUNCTION(
                            sentences, user=user
                        )
                    )
                    if request.app.state.RERANKING_FUNCTION
                    else None
                ),
                k_reranker=form_data.k_reranker
                or request.app.state.config.TOP_K_RERANKER,
                r=(
                    form_data.r
                    if form_data.r
                    else request.app.state.config.RELEVANCE_THRESHOLD
                ),
                hybrid_bm25_weight=(
                    form_data.hybrid_bm25_weight
                    if form_data.hybrid_bm25_weight
                    else request.app.state.config.HYBRID_BM25_WEIGHT
                ),
                user=user,
            )
        else:
            return query_doc(
                collection_name=form_data.collection_name,
                query_embedding=request.app.state.EMBEDDING_FUNCTION(
                    form_data.query, prefix=RAG_EMBEDDING_QUERY_PREFIX, user=user
                ),
                k=form_data.k if form_data.k else request.app.state.config.TOP_K,
                user=user,
            )
    except Exception as e:
        log.exception(e)
        raise HTTPException(
            status_code=status.HTTP_400_BAD_REQUEST,
            detail=ERROR_MESSAGES.DEFAULT(e),
        )


class QueryCollectionsForm(BaseModel):
    collection_names: list[str]
    query: str
    k: Optional[int] = None
    k_reranker: Optional[int] = None
    r: Optional[float] = None
    hybrid: Optional[bool] = None
    hybrid_bm25_weight: Optional[float] = None


@router.post("/query/collection")
def query_collection_handler(
    request: Request,
    form_data: QueryCollectionsForm,
    user=Depends(get_verified_user),
):
    try:
        if request.app.state.config.ENABLE_RAG_HYBRID_SEARCH:
            return query_collection_with_hybrid_search(
                collection_names=form_data.collection_names,
                queries=[form_data.query],
                embedding_function=lambda query, prefix: request.app.state.EMBEDDING_FUNCTION(
                    query, prefix=prefix, user=user
                ),
                k=form_data.k if form_data.k else request.app.state.config.TOP_K,
                reranking_function=(
                    (
                        lambda sentences: request.app.state.RERANKING_FUNCTION(
                            sentences, user=user
                        )
                    )
                    if request.app.state.RERANKING_FUNCTION
                    else None
                ),
                k_reranker=form_data.k_reranker
                or request.app.state.config.TOP_K_RERANKER,
                r=(
                    form_data.r
                    if form_data.r
                    else request.app.state.config.RELEVANCE_THRESHOLD
                ),
                hybrid_bm25_weight=(
                    form_data.hybrid_bm25_weight
                    if form_data.hybrid_bm25_weight
                    else request.app.state.config.HYBRID_BM25_WEIGHT
                ),
            )
        else:
            return query_collection(
                collection_names=form_data.collection_names,
                queries=[form_data.query],
                embedding_function=lambda query, prefix: request.app.state.EMBEDDING_FUNCTION(
                    query, prefix=prefix, user=user
                ),
                k=form_data.k if form_data.k else request.app.state.config.TOP_K,
            )

    except Exception as e:
        log.exception(e)
        raise HTTPException(
            status_code=status.HTTP_400_BAD_REQUEST,
            detail=ERROR_MESSAGES.DEFAULT(e),
        )


####################################
#
# Vector DB operations
#
####################################


class DeleteForm(BaseModel):
    collection_name: str
    file_id: str


@router.post("/delete")
def delete_entries_from_collection(form_data: DeleteForm, user=Depends(get_admin_user)):
    try:
        if VECTOR_DB_CLIENT.has_collection(collection_name=form_data.collection_name):
            file = Files.get_file_by_id(form_data.file_id)
            hash = file.hash

            VECTOR_DB_CLIENT.delete(
                collection_name=form_data.collection_name,
                metadata={"hash": hash},
            )
            return {"status": True}
        else:
            return {"status": False}
    except Exception as e:
        log.exception(e)
        return {"status": False}


@router.post("/reset/db")
def reset_vector_db(user=Depends(get_admin_user)):
    VECTOR_DB_CLIENT.reset()
    Knowledges.delete_all_knowledge()


@router.post("/reset/uploads")
def reset_upload_dir(user=Depends(get_admin_user)) -> bool:
    folder = f"{UPLOAD_DIR}"
    try:
        # Check if the directory exists
        if os.path.exists(folder):
            # Iterate over all the files and directories in the specified directory
            for filename in os.listdir(folder):
                file_path = os.path.join(folder, filename)
                try:
                    if os.path.isfile(file_path) or os.path.islink(file_path):
                        os.unlink(file_path)  # Remove the file or link
                    elif os.path.isdir(file_path):
                        shutil.rmtree(file_path)  # Remove the directory
                except Exception as e:
                    log.exception(f"Failed to delete {file_path}. Reason: {e}")
        else:
            log.warning(f"The directory {folder} does not exist")
    except Exception as e:
        log.exception(f"Failed to process the directory {folder}. Reason: {e}")
    return True


if ENV == "dev":

    @router.get("/ef/{text}")
    async def get_embeddings(request: Request, text: Optional[str] = "Hello World!"):
        return {
            "result": request.app.state.EMBEDDING_FUNCTION(
                text, prefix=RAG_EMBEDDING_QUERY_PREFIX
            )
        }


class BatchProcessFilesForm(BaseModel):
    files: List[FileModel]
    collection_name: str


class BatchProcessFilesResult(BaseModel):
    file_id: str
    status: str
    error: Optional[str] = None


class BatchProcessFilesResponse(BaseModel):
    results: List[BatchProcessFilesResult]
    errors: List[BatchProcessFilesResult]


@router.post("/process/files/batch")
def process_files_batch(
    request: Request,
    form_data: BatchProcessFilesForm,
    user=Depends(get_verified_user),
) -> BatchProcessFilesResponse:
    """
    Process a batch of files and save them to the vector database.
    """
    results: List[BatchProcessFilesResult] = []
    errors: List[BatchProcessFilesResult] = []
    collection_name = form_data.collection_name

    # Prepare all documents first
    all_docs: List[Document] = []
    for file in form_data.files:
        try:
            text_content = file.data.get("content", "")

            docs: List[Document] = [
                Document(
                    page_content=text_content.replace("<br/>", "\n"),
                    metadata={
                        **file.meta,
                        "name": file.filename,
                        "created_by": file.user_id,
                        "file_id": file.id,
                        "source": file.filename,
                    },
                )
            ]

            hash = calculate_sha256_string(text_content)
            Files.update_file_hash_by_id(file.id, hash)
            Files.update_file_data_by_id(file.id, {"content": text_content})

            all_docs.extend(docs)
            results.append(BatchProcessFilesResult(file_id=file.id, status="prepared"))

        except Exception as e:
            log.error(f"process_files_batch: Error processing file {file.id}: {str(e)}")
            errors.append(
                BatchProcessFilesResult(file_id=file.id, status="failed", error=str(e))
            )

    # Save all documents in one batch
    if all_docs:
        try:
            save_docs_to_vector_db(
                request=request,
                docs=all_docs,
                collection_name=collection_name,
                add=True,
                user=user,
            )

            # Update all files with collection name
            for result in results:
                Files.update_file_metadata_by_id(
                    result.file_id, {"collection_name": collection_name}
                )
                result.status = "completed"

        except Exception as e:
            log.error(
                f"process_files_batch: Error saving documents to vector DB: {str(e)}"
            )
            for result in results:
                result.status = "failed"
                errors.append(
                    BatchProcessFilesResult(file_id=result.file_id, error=str(e))
                )

    return BatchProcessFilesResponse(results=results, errors=errors)<|MERGE_RESOLUTION|>--- conflicted
+++ resolved
@@ -1241,14 +1241,6 @@
         else:
             raise ValueError(ERROR_MESSAGES.DEFAULT("Invalid text splitter"))
 
-<<<<<<< HEAD
-=======
-        log.info(f"starting to split docs {len(docs)}")
-        docs = text_splitter.split_documents(docs)
-
-    log.info(f"docs: {len(docs)}")
-
->>>>>>> e9191ef7
     if len(docs) == 0:
         raise ValueError(ERROR_MESSAGES.EMPTY_CONTENT)
 
